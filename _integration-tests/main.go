// -*- Mode: Go; indent-tabs-mode: t -*-

/*
 * Copyright (C) 2015 Canonical Ltd
 *
 * This program is free software: you can redistribute it and/or modify
 * it under the terms of the GNU General Public License version 3 as
 * published by the Free Software Foundation.
 *
 * This program is distributed in the hope that it will be useful,
 * but WITHOUT ANY WARRANTY; without even the implied warranty of
 * MERCHANTABILITY or FITNESS FOR A PARTICULAR PURPOSE.  See the
 * GNU General Public License for more details.
 *
 * You should have received a copy of the GNU General Public License
 * along with this program.  If not, see <http://www.gnu.org/licenses/>.
 *
 */

package main

import (
	"encoding/json"
	"flag"
	"fmt"
	"io/ioutil"
	"log"
	"os"
	"path/filepath"
	"strconv"
	"strings"
	"text/template"

	image "./image"
	utils "./utils"
)

const (
	baseDir        = "/tmp/snappy-test"
	testsBinDir    = "_integration-tests/bin/"
	defaultRelease = "rolling"
	defaultChannel = "edge"
	defaultSSHPort = 22
	defaultGoArm   = "7"
	dataOutputDir  = "_integration-tests/data/output/"
	controlTpl     = "_integration-tests/data/tpl/control"
)

var (
	commonSSHOptions = []string{"---", "ssh"}
	configFileName   = filepath.Join(dataOutputDir, "testconfig.json")
	controlFile      = filepath.Join(dataOutputDir, "control")
	testPackages     = []string{"cmd", "failover"}
)

func buildAssets(useSnappyFromBranch bool, arch string) {
	utils.PrepareTargetDir(testsBinDir)

	if useSnappyFromBranch {
		// FIXME We need to build an image that has the snappy from the branch
		// installed. --elopio - 2015-06-25.
		buildSnappyCLI(arch)
	}
	buildTests(arch)
}

func writeTestConfig(release, channel, targetRelease, targetChannel string) {
	fmt.Println("Writing test config...")
	testConfig := map[string]string{
		"release": release,
		"channel": channel,
	}
	if targetRelease != "" {
		testConfig["targetRelease"] = targetRelease
	}
	if targetChannel != "" {
		testConfig["targetChannel"] = targetChannel
	}
	fmt.Println(testConfig)
	encoded, err := json.Marshal(testConfig)
	if err != nil {
		log.Fatalf("Error encoding the test config: %v", testConfig)
	}
	ioutil.WriteFile(configFileName, encoded, 0644)
}

func setupAndRunLocalTests(rootPath, testFilter string, img image.Image) {
	// Run the tests on the latest rolling edge image.
	if imageName, err := img.UdfCreate(); err == nil {
		adtRun(rootPath, testFilter, testPackages,
			kvmSSHOptions(imageName))
	}
<<<<<<< HEAD
=======

	// Update from revision -1.
	img.SetRevision("-1")
	if imageName, err := img.UdfCreate(); err == nil {
		adtRun(
			rootPath, "updateSuite.TestUpdateToSameReleaseAndChannel",
			testPackageUpdate, kvmSSHOptions(imageName))
	}
>>>>>>> 93626df4
}

func setupAndRunRemoteTests(rootPath, testFilter, testbedIP string, testbedPort int) {
	utils.ExecCommand("ssh-copy-id", "-p", strconv.Itoa(testbedPort),
		"ubuntu@"+testbedIP)
	adtRun(rootPath, testFilter, testPackages,
		remoteTestbedSSHOptions(testbedIP, testbedPort))
}

func buildSnappyCLI(arch string) {
	fmt.Println("Building snappy CLI...")
	// On the root of the project we have a directory called snappy, so we
	// output the binary for the tests in the tests directory.
	goCall(arch, "build", "-o", testsBinDir+"snappy", "./cmd/snappy")
}

func buildTests(arch string) {
	fmt.Println("Building tests...")

	for _, testName := range testPackages {
		goCall(arch, "test", "-c",
			"./_integration-tests/tests/"+testName)
		// XXX Go test 1.3 does not have the output flag, so we move the
		// binaries after they are generated.
		os.Rename(testName+".test", testsBinDir+testName+".test")
	}
}

func goCall(arch string, cmds ...string) {
	if arch != "" {
		defer os.Setenv("GOARCH", os.Getenv("GOARCH"))
		os.Setenv("GOARCH", arch)
		if arch == "arm" {
			defer os.Setenv("GOARM", os.Getenv("GOARM"))
			os.Setenv("GOARM", defaultGoArm)
		}
	}
	goCmd := append([]string{"go"}, cmds...)
	utils.ExecCommand(goCmd...)
}

func adtRun(rootPath, testFilter string, testList, testbedOptions []string) {
	createControlFile(testFilter, testList)

	fmt.Println("Calling adt-run...")
	outputSubdir := strings.Join(testList, "-")
	outputDir := filepath.Join(baseDir, "output", outputSubdir)
	utils.PrepareTargetDir(outputDir)

	cmd := []string{
		"adt-run", "-B",
		"--setup-commands", "touch /run/autopkgtest_no_reboot.stamp",
		"--override-control", controlFile,
		"--built-tree", rootPath,
		"--output-dir", outputDir}

	utils.ExecCommand(append(cmd, testbedOptions...)...)
}

func kvmSSHOptions(imagePath string) []string {
	return append(
		commonSSHOptions,
		[]string{
			"-s", "/usr/share/autopkgtest/ssh-setup/snappy",
			"--", "-i", imagePath}...)
}

func createControlFile(testFilter string, testList []string) {
	type controlData struct {
		Filter string
		Tests  []string
	}

	tpl, err := template.ParseFiles(controlTpl)
	if err != nil {
		log.Fatalf("Error reading adt-run control template %s", controlTpl)
	}

	outputFile, err := os.Create(controlFile)
	if err != nil {
		log.Fatalf("Error creating control file %s", controlFile)
	}
	defer outputFile.Close()

	err = tpl.Execute(outputFile, controlData{Filter: testFilter, Tests: testList})
	if err != nil {
		log.Fatalf("execution: %s", err)
	}
}

func remoteTestbedSSHOptions(testbedIP string, testbedPort int) []string {
	options := []string{
		"-H", testbedIP,
		"-p", strconv.Itoa(testbedPort),
		"-l", "ubuntu",
		"-i", filepath.Join(os.Getenv("HOME"), ".ssh", "id_rsa"),
		"--reboot"}
	return append(commonSSHOptions, options...)
}

func getRootPath() string {
	dir, err := os.Getwd()
	if err != nil {
		log.Fatal(err)
	}
	return dir
}

func main() {
	var (
		useSnappyFromBranch = flag.Bool("snappy-from-branch", false,
			"If this flag is used, snappy will be compiled from this branch, copied to the testbed and used for the tests. Otherwise, the snappy installed with the image will be used.")
		arch = flag.String("arch", "",
			"Architecture of the test bed. Defaults to use the same architecture as the host.")
		testbedIP = flag.String("ip", "",
			"IP of the testbed. If no IP is passed, a virtual machine will be created for the test.")
		testbedPort = flag.Int("port", defaultSSHPort,
			"SSH port of the testbed. Defaults to use port "+strconv.Itoa(defaultSSHPort))
		testFilter = flag.String("filter", "",
			"Suites or tests to run, for instance MyTestSuite, MyTestSuite.FirstCustomTest or MyTestSuite.*CustomTest")
		imgRelease = flag.String("release", defaultRelease,
			"Release of the image to be built, defaults to "+defaultRelease)
		imgChannel = flag.String("channel", defaultChannel,
			"Channel of the image to be built, defaults to "+defaultChannel)
		imgRevision = flag.String("revision", "",
			"Revision of the image to be built (can be relative to the latest available revision in the given release and channel as in -1), defaults to the empty string")
		targetRelease = flag.String("target-release", "",
			"If specified, the image will be updated to this release before running the tests.")
		targetChannel = flag.String("target-channel", "",
			"If specified, the image will be updated to this channel before running the tests.")
	)

	flag.Parse()

	buildAssets(*useSnappyFromBranch, *arch)

	// TODO: generate the files out of the source tree. --elopio - 2015-07-15
	utils.PrepareTargetDir(dataOutputDir)
	defer os.RemoveAll(dataOutputDir)

	// TODO: pass the config as arguments to the test binaries.
	// --elopio - 2015-07-15
	writeTestConfig(*imgRelease, *imgChannel, *targetRelease, *targetChannel)

	rootPath := getRootPath()

	if *testbedIP == "" {
		img := image.NewImage(*imgRelease, *imgChannel, *imgRevision, baseDir)
		setupAndRunLocalTests(rootPath, *testFilter, *img)

	} else {
		setupAndRunRemoteTests(rootPath, *testFilter, *testbedIP, *testbedPort)
	}
}<|MERGE_RESOLUTION|>--- conflicted
+++ resolved
@@ -90,17 +90,6 @@
 		adtRun(rootPath, testFilter, testPackages,
 			kvmSSHOptions(imageName))
 	}
-<<<<<<< HEAD
-=======
-
-	// Update from revision -1.
-	img.SetRevision("-1")
-	if imageName, err := img.UdfCreate(); err == nil {
-		adtRun(
-			rootPath, "updateSuite.TestUpdateToSameReleaseAndChannel",
-			testPackageUpdate, kvmSSHOptions(imageName))
-	}
->>>>>>> 93626df4
 }
 
 func setupAndRunRemoteTests(rootPath, testFilter, testbedIP string, testbedPort int) {
