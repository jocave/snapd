// -*- Mode: Go; indent-tabs-mode: t -*-

/*
 * Copyright (C) 2016 Canonical Ltd
 *
 * This program is free software: you can redistribute it and/or modify
 * it under the terms of the GNU General Public License version 3 as
 * published by the Free Software Foundation.
 *
 * This program is distributed in the hope that it will be useful,
 * but WITHOUT ANY WARRANTY; without even the implied warranty of
 * MERCHANTABILITY or FITNESS FOR A PARTICULAR PURPOSE.  See the
 * GNU General Public License for more details.
 *
 * You should have received a copy of the GNU General Public License
 * along with this program.  If not, see <http://www.gnu.org/licenses/>.
 *
 */

package builtin

import (
	"fmt"
	"path/filepath"

	"github.com/snapcore/snapd/interfaces"
	"github.com/snapcore/snapd/interfaces/apparmor"
	"github.com/snapcore/snapd/interfaces/kmod"
	"github.com/snapcore/snapd/interfaces/seccomp"
	"github.com/snapcore/snapd/snap"
)

type evalSymlinksFn func(string) (string, error)

// evalSymlinks is either filepath.EvalSymlinks or a mocked function for
// applicable for testing.
var evalSymlinks = filepath.EvalSymlinks

type commonInterface struct {
<<<<<<< HEAD
	name                   string
	description            string
	implicitOnCore         bool
	implicitOnClassic      bool
=======
	name             string
	summary          string
	description      string
	documentationURL string

>>>>>>> d455a619
	connectedPlugAppArmor  string
	connectedPlugSecComp   string
	reservedForOS          bool
	rejectAutoConnectPairs bool

	connectedPlugKModModules []string
	connectedSlotKModModules []string
	permanentPlugKModModules []string
	permanentSlotKModModules []string
}

// Name returns the interface name.
func (iface *commonInterface) Name() string {
	return iface.name
}

// MetaData returns various meta-data about this interface.
func (iface *commonInterface) MetaData() interfaces.MetaData {
	return interfaces.MetaData{
<<<<<<< HEAD
		Description:       iface.description,
		ImplicitOnCore:    iface.implicitOnCore,
		ImplicitOnClassic: iface.implicitOnClassic,
=======
		Description:      iface.description,
		Summary:          iface.summary,
		DocumentationURL: iface.documentationURL,
>>>>>>> d455a619
	}
}

// SanitizeSlot checks and possibly modifies a slot.
//
// If the reservedForOS flag is set then only slots on core snap
// are allowed.
func (iface *commonInterface) SanitizeSlot(slot *interfaces.Slot) error {
	if iface.Name() != slot.Interface {
		panic(fmt.Sprintf("slot is not of interface %q", iface.Name()))
	}
	if iface.reservedForOS && slot.Snap.Type != snap.TypeOS {
		return fmt.Errorf("%s slots are reserved for the operating system snap", iface.name)
	}
	return nil
}

// SanitizePlug checks and possibly modifies a plug.
func (iface *commonInterface) SanitizePlug(plug *interfaces.Plug) error {
	if iface.Name() != plug.Interface {
		panic(fmt.Sprintf("plug is not of interface %q", iface.Name()))
	}
	// NOTE: currently we don't check anything on the plug side.
	return nil
}

func (iface *commonInterface) AppArmorConnectedPlug(spec *apparmor.Specification, plug *interfaces.Plug, plugAttrs map[string]interface{}, slot *interfaces.Slot, slotAttrs map[string]interface{}) error {
	if iface.connectedPlugAppArmor != "" {
		spec.AddSnippet(iface.connectedPlugAppArmor)
	}
	return nil
}

// AutoConnect returns whether plug and slot should be implicitly
// auto-connected assuming they will be an unambiguous connection
// candidate and declaration-based checks allow.
//
// By default we allow what declarations allowed.
func (iface *commonInterface) AutoConnect(*interfaces.Plug, *interfaces.Slot) bool {
	return !iface.rejectAutoConnectPairs
}

func (iface *commonInterface) KModConnectedPlug(spec *kmod.Specification, plug *interfaces.Plug, plugAttrs map[string]interface{}, slot *interfaces.Slot, slotAttrs map[string]interface{}) error {
	for _, m := range iface.connectedPlugKModModules {
		if err := spec.AddModule(m); err != nil {
			return err
		}
	}
	return nil
}

func (iface *commonInterface) KModConnectedSlot(spec *kmod.Specification, plug *interfaces.Plug, plugAttrs map[string]interface{}, slot *interfaces.Slot, slotAttrs map[string]interface{}) error {
	for _, m := range iface.connectedSlotKModModules {
		if err := spec.AddModule(m); err != nil {
			return err
		}
	}
	return nil
}

func (iface *commonInterface) KModPermanentPlug(spec *kmod.Specification, plug *interfaces.Plug) error {
	for _, m := range iface.permanentPlugKModModules {
		if err := spec.AddModule(m); err != nil {
			return err
		}
	}
	return nil
}

func (iface *commonInterface) KModPermanentSlot(spec *kmod.Specification, slot *interfaces.Slot) error {
	for _, m := range iface.permanentSlotKModModules {
		if err := spec.AddModule(m); err != nil {
			return err
		}
	}
	return nil
}

func (iface *commonInterface) SecCompConnectedPlug(spec *seccomp.Specification, plug *interfaces.Plug, plugAttrs map[string]interface{}, slot *interfaces.Slot, slotAttrs map[string]interface{}) error {
	if iface.connectedPlugSecComp != "" {
		spec.AddSnippet(iface.connectedPlugSecComp)
	}
	return nil
}<|MERGE_RESOLUTION|>--- conflicted
+++ resolved
@@ -37,18 +37,14 @@
 var evalSymlinks = filepath.EvalSymlinks
 
 type commonInterface struct {
-<<<<<<< HEAD
-	name                   string
-	description            string
-	implicitOnCore         bool
-	implicitOnClassic      bool
-=======
 	name             string
 	summary          string
 	description      string
 	documentationURL string
 
->>>>>>> d455a619
+	implicitOnCore    bool
+	implicitOnClassic bool
+
 	connectedPlugAppArmor  string
 	connectedPlugSecComp   string
 	reservedForOS          bool
@@ -68,15 +64,11 @@
 // MetaData returns various meta-data about this interface.
 func (iface *commonInterface) MetaData() interfaces.MetaData {
 	return interfaces.MetaData{
-<<<<<<< HEAD
+		Summary:           iface.summary,
 		Description:       iface.description,
+		DocumentationURL:  iface.documentationURL,
 		ImplicitOnCore:    iface.implicitOnCore,
 		ImplicitOnClassic: iface.implicitOnClassic,
-=======
-		Description:      iface.description,
-		Summary:          iface.summary,
-		DocumentationURL: iface.documentationURL,
->>>>>>> d455a619
 	}
 }
 
