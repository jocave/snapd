// -*- Mode: Go; indent-tabs-mode: t -*-

/*
 * Copyright (C) 2016-2017 Canonical Ltd
 *
 * This program is free software: you can redistribute it and/or modify
 * it under the terms of the GNU General Public License version 3 as
 * published by the Free Software Foundation.
 *
 * This program is distributed in the hope that it will be useful,
 * but WITHOUT ANY WARRANTY; without even the implied warranty of
 * MERCHANTABILITY or FITNESS FOR A PARTICULAR PURPOSE.  See the
 * GNU General Public License for more details.
 *
 * You should have received a copy of the GNU General Public License
 * along with this program.  If not, see <http://www.gnu.org/licenses/>.
 *
 */

package builtin

import (
	"fmt"
	"path/filepath"
	"regexp"
	"strings"

	"github.com/snapcore/snapd/interfaces"
	"github.com/snapcore/snapd/interfaces/apparmor"
	"github.com/snapcore/snapd/interfaces/udev"
)

const serialPortSummary = `allows accessing a specific serial port`

const serialPortBaseDeclarationSlots = `
  serial-port:
    allow-installation:
      slot-snap-type:
        - core
        - gadget
    deny-auto-connection: true
`

// serialPortInterface is the type for serial port interfaces.
type serialPortInterface struct{}

// Name of the serial-port interface.
func (iface *serialPortInterface) Name() string {
	return "serial-port"
}

func (iface *serialPortInterface) StaticInfo() interfaces.StaticInfo {
	return interfaces.StaticInfo{
		Summary:              serialPortSummary,
		BaseDeclarationSlots: serialPortBaseDeclarationSlots,
	}
}

func (iface *serialPortInterface) String() string {
	return iface.Name()
}

// Pattern to match allowed serial device nodes, path attributes will be
// compared to this for validity when not using udev identification
// Known device node patterns we need to support
//  - ttyUSBX  (UART over USB devices)
//  - ttyACMX  (ACM modem devices )
//  - ttyXRUSBx  (Exar Corp. USB UART devices)
//  - ttySX (UART serial ports)
//  - ttyOX (UART serial ports on ARM)
var serialDeviceNodePattern = regexp.MustCompile("^/dev/tty(USB|ACM|AMA|XRUSB|S|O)[0-9]+$")

// Pattern that is considered valid for the udev symlink to the serial device,
// path attributes will be compared to this for validity when usb vid and pid
// are also specified
var serialUDevSymlinkPattern = regexp.MustCompile("^/dev/serial-port-[a-z0-9]+$")

// SanitizeSlot checks validity of the defined slot
func (iface *serialPortInterface) SanitizeSlot(slot *interfaces.Slot) error {
	if err := sanitizeSlotReservedForOSOrGadget(iface, slot); err != nil {
		return err
	}

	// Check slot has a path attribute identify serial device
	path, ok := slot.Attrs["path"].(string)
	if !ok || path == "" {
		return fmt.Errorf("serial-port slot must have a path attribute")
	}

	// Clean the path before further checks
	path = filepath.Clean(path)

	if iface.hasUsbAttrs(slot) {
		// Must be path attribute where symlink will be placed and usb vendor and product identifiers
		// Check the path attribute is in the allowable pattern
		if !serialUDevSymlinkPattern.MatchString(path) {
			return fmt.Errorf("serial-port path attribute specifies invalid symlink location")
		}

		usbVendor, vOk := slot.Attrs["usb-vendor"].(int64)
		if !vOk {
			return fmt.Errorf("serial-port slot failed to find usb-vendor attribute")
		}
		if (usbVendor < 0x1) || (usbVendor > 0xFFFF) {
			return fmt.Errorf("serial-port usb-vendor attribute not valid: %d", usbVendor)
		}

		usbProduct, pOk := slot.Attrs["usb-product"].(int64)
		if !pOk {
			return fmt.Errorf("serial-port slot failed to find usb-product attribute")
		}
		if (usbProduct < 0x0) || (usbProduct > 0xFFFF) {
			return fmt.Errorf("serial-port usb-product attribute not valid: %d", usbProduct)
		}

		usbInterfaceNumber, ok := slot.Attrs["usb-interface-number"].(int64)
		if ok && (usbInterfaceNumber < 0 || usbInterfaceNumber >= UsbMaxInterfaces) {
			return fmt.Errorf("serial-port usb-interface-number attribute cannot be negative or larger than %d", UsbMaxInterfaces-1)
		}
	} else {
		// Just a path attribute - must be a valid usb device node
		// Check the path attribute is in the allowable pattern
		if !serialDeviceNodePattern.MatchString(path) {
			return fmt.Errorf("serial-port path attribute must be a valid device node")
		}
	}
	return nil
}

func (iface *serialPortInterface) UDevPermanentSlot(spec *udev.Specification, slot *interfaces.Slot) error {
	usbVendor, vOk := slot.Attrs["usb-vendor"].(int64)
	if !vOk {
		return nil
	}
	usbProduct, pOk := slot.Attrs["usb-product"].(int64)
	if !pOk {
		return nil
	}
	usbInterfaceNumber, ok := slot.Attrs["usb-interface-number"].(int64)
	if !ok {
		// Set usbInterfaceNumber < 0 causes udevUsbDeviceSnippet to not add
		// ENV{ID_USB_INTERFACE_NUM} to the udev rule
		usbInterfaceNumber = -1
	}
	path, ok := slot.Attrs["path"].(string)
	if !ok || path == "" {
		return nil
	}
	spec.AddSnippet(string(udevUsbDeviceSnippet("tty", usbVendor, usbProduct, usbInterfaceNumber, "SYMLINK", strings.TrimPrefix(path, "/dev/"))))
	return nil
}

func (iface *serialPortInterface) AppArmorConnectedPlug(spec *apparmor.Specification, plug *interfaces.Plug, plugAttrs map[string]interface{}, slot *interfaces.Slot, slotAttrs map[string]interface{}) error {
	if iface.hasUsbAttrs(slot) {
		// This apparmor rule is an approximation of serialDeviceNodePattern
		// (AARE is different than regex, so we must approximate).
		// UDev tagging and device cgroups will restrict down to the specific device
		spec.AddSnippet("/dev/tty[A-Z]*[0-9] rw,")
		return nil
	}

	// Path to fixed device node
	path, pathOk := slot.Attrs["path"].(string)
	if !pathOk {
		return nil
	}
	cleanedPath := filepath.Clean(path)
	spec.AddSnippet(fmt.Sprintf("%s rw,", cleanedPath))
	return nil
}

func (iface *serialPortInterface) UDevConnectedPlug(spec *udev.Specification, plug *interfaces.Plug, plugAttrs map[string]interface{}, slot *interfaces.Slot, slotAttrs map[string]interface{}) error {
	// For connected plugs, we use vendor and product ids if available,
	// otherwise add the kernel device
	hasOnlyPath := true
	if iface.hasUsbAttrs(slot) {
		hasOnlyPath = false
	}

	usbVendor, vOk := slot.Attrs["usb-vendor"].(int64)
	if !vOk && !hasOnlyPath {
		return nil
	}
	usbProduct, pOk := slot.Attrs["usb-product"].(int64)
	if !pOk && !hasOnlyPath {
		return nil
	}
<<<<<<< HEAD
	usbInterfaceNumber, ok := slot.Attrs["usb-interface-number"].(int64)
	if !ok {
		// Set usbInterfaceNumber < 0 causes udevUsbDeviceSnippet to not add
		// ENV{ID_USB_INTERFACE_NUM} to the udev rule
		usbInterfaceNumber = -1
	}
	for appName := range plug.Apps {
		tag := udevSnapSecurityName(plug.Snap.Name(), appName)
		spec.AddSnippet(udevUsbDeviceSnippet("tty", usbVendor, usbProduct, usbInterfaceNumber, "TAG", tag))
=======

	path, pathOk := slot.Attrs["path"].(string)
	if !pathOk && hasOnlyPath {
		return nil
	}

	for appName := range plug.Apps {
		tag := udevSnapSecurityName(plug.Snap.Name(), appName)
		if hasOnlyPath {
			spec.AddSnippet(fmt.Sprintf("SUBSYSTEM==\"tty\", KERNEL==\"%s\", TAG+=\"%s\"", strings.TrimPrefix(path, "/dev/"), tag))
		} else {
			spec.AddSnippet(udevUsbDeviceSnippet("tty", usbVendor, usbProduct, "TAG", tag))
		}
>>>>>>> c6d06825
	}
	return nil
}

func (iface *serialPortInterface) AutoConnect(*interfaces.Plug, *interfaces.Slot) bool {
	// allow what declarations allowed
	return true
}

func (iface *serialPortInterface) hasUsbAttrs(slot *interfaces.Slot) bool {
	if _, ok := slot.Attrs["usb-vendor"]; ok {
		return true
	}
	if _, ok := slot.Attrs["usb-product"]; ok {
		return true
	}
	if _, ok := slot.Attrs["usb-interface-number"]; ok {
		return true
	}
	return false
}

func init() {
	registerIface(&serialPortInterface{})
}<|MERGE_RESOLUTION|>--- conflicted
+++ resolved
@@ -185,21 +185,17 @@
 	if !pOk && !hasOnlyPath {
 		return nil
 	}
-<<<<<<< HEAD
-	usbInterfaceNumber, ok := slot.Attrs["usb-interface-number"].(int64)
+
+	path, pathOk := slot.Attrs["path"].(string)
+	if !pathOk && hasOnlyPath {
+		return nil
+	}
+    
+  usbInterfaceNumber, ok := slot.Attrs["usb-interface-number"].(int64)
 	if !ok {
 		// Set usbInterfaceNumber < 0 causes udevUsbDeviceSnippet to not add
 		// ENV{ID_USB_INTERFACE_NUM} to the udev rule
 		usbInterfaceNumber = -1
-	}
-	for appName := range plug.Apps {
-		tag := udevSnapSecurityName(plug.Snap.Name(), appName)
-		spec.AddSnippet(udevUsbDeviceSnippet("tty", usbVendor, usbProduct, usbInterfaceNumber, "TAG", tag))
-=======
-
-	path, pathOk := slot.Attrs["path"].(string)
-	if !pathOk && hasOnlyPath {
-		return nil
 	}
 
 	for appName := range plug.Apps {
@@ -207,9 +203,8 @@
 		if hasOnlyPath {
 			spec.AddSnippet(fmt.Sprintf("SUBSYSTEM==\"tty\", KERNEL==\"%s\", TAG+=\"%s\"", strings.TrimPrefix(path, "/dev/"), tag))
 		} else {
-			spec.AddSnippet(udevUsbDeviceSnippet("tty", usbVendor, usbProduct, "TAG", tag))
-		}
->>>>>>> c6d06825
+			spec.AddSnippet(udevUsbDeviceSnippet("tty", usbVendor, usbProduct, usbInterfaceNumber, "TAG", tag))
+		}
 	}
 	return nil
 }
