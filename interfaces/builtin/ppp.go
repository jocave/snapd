// -*- Mode: Go; indent-tabs-mode: t -*-

/*
 * Copyright (C) 2016-2017 Canonical Ltd
 *
 * This program is free software: you can redistribute it and/or modify
 * it under the terms of the GNU General Public License version 3 as
 * published by the Free Software Foundation.
 *
 * This program is distributed in the hope that it will be useful,
 * but WITHOUT ANY WARRANTY; without even the implied warranty of
 * MERCHANTABILITY or FITNESS FOR A PARTICULAR PURPOSE.  See the
 * GNU General Public License for more details.
 *
 * You should have received a copy of the GNU General Public License
 * along with this program.  If not, see <http://www.gnu.org/licenses/>.
 *
 */

package builtin

import (
	"github.com/snapcore/snapd/interfaces"
	"github.com/snapcore/snapd/interfaces/kmod"
)

const pppConnectedPlugAppArmor = `
# Description: Allow operating ppp daemon. This gives privileged access to the
# ppp daemon.

# Needed for modem connections using PPP
/usr/sbin/pppd ix,
/etc/ppp/** rwix,
/dev/ppp rw,
/dev/tty[^0-9]* rw,
/run/lock/*tty[^0-9]* rw,
/run/ppp* rw,
/var/run/ppp* rw,
/var/log/ppp* rw,
/bin/run-parts ix,
@{PROC}/@{pid}/loginuid r,
capability setgid,
capability setuid,
`

// ppp_generic creates /dev/ppp. Other ppp modules will be automatically loaded
// by the kernel on different ioctl calls for this device. Note also that
// in many cases ppp_generic is statically linked into the kernel (CONFIG_PPP=y)
var pppConnectedPlugKmod = "ppp_generic"

type PppInterface struct{}

func (iface *PppInterface) Name() string {
	return "ppp"
}

func (iface *PppInterface) PermanentPlugSnippet(plug *interfaces.Plug, securitySystem interfaces.SecuritySystem) ([]byte, error) {
	return nil, nil
}

func (iface *PppInterface) ConnectedPlugSnippet(plug *interfaces.Plug, slot *interfaces.Slot, securitySystem interfaces.SecuritySystem) ([]byte, error) {
	switch securitySystem {
	case interfaces.SecurityAppArmor:
<<<<<<< HEAD
		return pppConnectedPlugAppArmor, nil
=======
		return []byte(pppConnectedPlugAppArmor), nil
	case interfaces.SecurityKMod:
		return pppConnectedPlugKmod, nil
>>>>>>> d9714f76
	}
	return nil, nil
}

func (iface *PppInterface) PermanentSlotSnippet(slot *interfaces.Slot, securitySystem interfaces.SecuritySystem) ([]byte, error) {
	return nil, nil
}

func (iface *PppInterface) ConnectedSlotSnippet(plug *interfaces.Plug, slot *interfaces.Slot, securitySystem interfaces.SecuritySystem) ([]byte, error) {
	return nil, nil
}

func (iface *PppInterface) KModConnectedPlug(spec *kmod.Specification, plug *interfaces.Plug, slot *interfaces.Slot) error {
	return spec.AddModule(pppConnectedPlugKmod)
}

func (iface *PppInterface) SanitizePlug(plug *interfaces.Plug) error {
	return nil
}

func (iface *PppInterface) SanitizeSlot(slot *interfaces.Slot) error {
	return nil
}

func (iface *PppInterface) AutoConnect(*interfaces.Plug, *interfaces.Slot) bool {
	// allow what declarations allowed
	return true
}<|MERGE_RESOLUTION|>--- conflicted
+++ resolved
@@ -46,7 +46,7 @@
 // ppp_generic creates /dev/ppp. Other ppp modules will be automatically loaded
 // by the kernel on different ioctl calls for this device. Note also that
 // in many cases ppp_generic is statically linked into the kernel (CONFIG_PPP=y)
-var pppConnectedPlugKmod = "ppp_generic"
+const pppConnectedPlugKmod = "ppp_generic"
 
 type PppInterface struct{}
 
@@ -61,13 +61,7 @@
 func (iface *PppInterface) ConnectedPlugSnippet(plug *interfaces.Plug, slot *interfaces.Slot, securitySystem interfaces.SecuritySystem) ([]byte, error) {
 	switch securitySystem {
 	case interfaces.SecurityAppArmor:
-<<<<<<< HEAD
-		return pppConnectedPlugAppArmor, nil
-=======
 		return []byte(pppConnectedPlugAppArmor), nil
-	case interfaces.SecurityKMod:
-		return pppConnectedPlugKmod, nil
->>>>>>> d9714f76
 	}
 	return nil, nil
 }
