--- conflicted
+++ resolved
@@ -133,15 +133,14 @@
 	return true
 }
 
-<<<<<<< HEAD
-func init() {
-	registerIface(&BoolFileInterface{})
-=======
 func (iface *BoolFileInterface) ValidatePlug(plug *interfaces.Plug, attrs map[string]interface{}) error {
 	return nil
 }
 
 func (iface *BoolFileInterface) ValidateSlot(slot *interfaces.Slot, attrs map[string]interface{}) error {
 	return nil
->>>>>>> 69eee7ca
+}
+
+func init() {
+	registerIface(&BoolFileInterface{})
 }