--- conflicted
+++ resolved
@@ -36,16 +36,11 @@
 // Specification assists in collecting udev snippets associated with an interface.
 type Specification struct {
 	// Snippets are stored in a map for de-duplication
-<<<<<<< HEAD
 	snippets map[string]bool
 	entries  []entry
+	iface    string
 
 	securityTags []string
-	iface        string
-=======
-	snippets     map[string]bool
-	securityTags []string
->>>>>>> 7273bc29
 }
 
 func (spec *Specification) addEntry(snippet, tag string) {
@@ -91,17 +86,6 @@
 	return c[i].snippet < c[j].snippet
 }
 
-func udevTag(securityTag string) string {
-	return strings.Replace(securityTag, ".", "_", -1)
-}
-
-// TagDevice adds an app/hook specific udev tag to devices described by the snippet.
-func (spec *Specification) TagDevice(snippet string) {
-	for _, securityTag := range spec.securityTags {
-		spec.AddSnippet(fmt.Sprintf(`%s, TAG+="%s"`, snippet, udevTag(securityTag)))
-	}
-}
-
 // Snippets returns a copy of all the snippets added so far.
 func (spec *Specification) Snippets() (result []string) {
 	entries := make([]entry, len(spec.entries))
@@ -125,12 +109,8 @@
 	ifname := iface.Name()
 	if iface, ok := iface.(definer); ok {
 		spec.securityTags = plug.SecurityTags()
-<<<<<<< HEAD
 		spec.iface = ifname
 		defer func() { spec.securityTags = nil; spec.iface = "" }()
-=======
-		defer func() { spec.securityTags = nil }()
->>>>>>> 7273bc29
 		return iface.UDevConnectedPlug(spec, plug, plugAttrs, slot, slotAttrs)
 	}
 	return nil
@@ -144,12 +124,8 @@
 	ifname := iface.Name()
 	if iface, ok := iface.(definer); ok {
 		spec.securityTags = slot.SecurityTags()
-<<<<<<< HEAD
 		spec.iface = ifname
 		defer func() { spec.securityTags = nil; spec.iface = "" }()
-=======
-		defer func() { spec.securityTags = nil }()
->>>>>>> 7273bc29
 		return iface.UDevConnectedSlot(spec, plug, plugAttrs, slot, slotAttrs)
 	}
 	return nil
@@ -163,12 +139,8 @@
 	ifname := iface.Name()
 	if iface, ok := iface.(definer); ok {
 		spec.securityTags = plug.SecurityTags()
-<<<<<<< HEAD
 		spec.iface = ifname
 		defer func() { spec.securityTags = nil; spec.iface = "" }()
-=======
-		defer func() { spec.securityTags = nil }()
->>>>>>> 7273bc29
 		return iface.UDevPermanentPlug(spec, plug)
 	}
 	return nil
@@ -182,12 +154,8 @@
 	ifname := iface.Name()
 	if iface, ok := iface.(definer); ok {
 		spec.securityTags = slot.SecurityTags()
-<<<<<<< HEAD
 		spec.iface = ifname
 		defer func() { spec.securityTags = nil; spec.iface = "" }()
-=======
-		defer func() { spec.securityTags = nil }()
->>>>>>> 7273bc29
 		return iface.UDevPermanentSlot(spec, slot)
 	}
 	return nil
