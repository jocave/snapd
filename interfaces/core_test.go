// -*- Mode: Go; indent-tabs-mode: t -*-

/*
 * Copyright (C) 2016 Canonical Ltd
 *
 * This program is free software: you can redistribute it and/or modify
 * it under the terms of the GNU General Public License version 3 as
 * published by the Free Software Foundation.
 *
 * This program is distributed in the hope that it will be useful,
 * but WITHOUT ANY WARRANTY; without even the implied warranty of
 * MERCHANTABILITY or FITNESS FOR A PARTICULAR PURPOSE.  See the
 * GNU General Public License for more details.
 *
 * You should have received a copy of the GNU General Public License
 * along with this program.  If not, see <http://www.gnu.org/licenses/>.
 *
 */

package interfaces_test

import (
	"testing"

	. "gopkg.in/check.v1"

	. "github.com/snapcore/snapd/interfaces"
	"github.com/snapcore/snapd/snap"
)

func Test(t *testing.T) {
	TestingT(t)
}

type CoreSuite struct{}

var _ = Suite(&CoreSuite{})

func (s *CoreSuite) TestValidateName(c *C) {
	validNames := []string{
		"a", "aa", "aaa", "aaaa",
		"a-a", "aa-a", "a-aa", "a-b-c",
		"a0", "a-0", "a-0a",
	}
	for _, name := range validNames {
		err := ValidateName(name)
		c.Assert(err, IsNil)
	}
	invalidNames := []string{
		// name cannot be empty
		"",
		// dashes alone are not a name
		"-", "--",
		// double dashes in a name are not allowed
		"a--a",
		// name should not end with a dash
		"a-",
		// name cannot have any spaces in it
		"a ", " a", "a a",
		// a number alone is not a name
		"0", "123",
		// identifier must be plain ASCII
		"日本語", "한글", "ру́сский язы́к",
	}
	for _, name := range invalidNames {
		err := ValidateName(name)
		c.Assert(err, ErrorMatches, `invalid interface name: ".*"`)
	}
}

<<<<<<< HEAD
func (s *CoreSuite) TestValidateDBusBusName(c *C) {
	// https://dbus.freedesktop.org/doc/dbus-specification.html#message-protocol-names
	validNames := []string{
		"a.b", "a.b.c", "a.b1", "a.b1.c2d",
		"a_a.b", "a_a.b_b.c_c", "a_a.b_b1", "a_a.b_b1.c_c2d_d",
		"a-a.b", "a-a.b-b.c-c", "a-a.b-b1", "a-a.b-b1.c-c2d-d",
	}
	for _, name := range validNames {
		err := ValidateDBusBusName(name)
		c.Assert(err, IsNil)
	}

	invalidNames := []string{
		// must not start with ':'
		":a.b",
		// only from [A-Z][a-z][0-9]_-
		"@.a",
		// elements may not start with number
		"0.a",
		"a.0a",
		// must have more than one element
		"a",
		"a_a",
		"a-a",
		// element must not begin with '.'
		".a",
		// each element must be at least 1 character
		"a.",
		"a..b",
		".a.b",
		"a.b.",
	}
	for _, name := range invalidNames {
		err := ValidateDBusBusName(name)
		c.Assert(err, ErrorMatches, `invalid bus name: ".*"`)
	}

	// must not be empty
	err := ValidateDBusBusName("")
	c.Assert(err, ErrorMatches, `bus name must be set`)

	// must not exceed maximum length
	longName := make([]byte, 256)
	for i := range longName {
		longName[i] = 'b'
	}
	// make it look otherwise valid (a.bbbb...)
	longName[0] = 'a'
	longName[1] = '.'
	err = ValidateDBusBusName(string(longName))
	c.Assert(err, ErrorMatches, `bus name is too long \(must be <= 255\)`)
=======
// Plug.Ref works as expected
func (s *CoreSuite) TestPlugRef(c *C) {
	plug := &Plug{PlugInfo: &snap.PlugInfo{Snap: &snap.Info{SuggestedName: "consumer"}, Name: "plug"}}
	ref := plug.Ref()
	c.Check(ref.Snap, Equals, "consumer")
	c.Check(ref.Name, Equals, "plug")
}

// Slot.Ref works as expected
func (s *CoreSuite) TestSlotRef(c *C) {
	slot := &Slot{SlotInfo: &snap.SlotInfo{Snap: &snap.Info{SuggestedName: "producer"}, Name: "slot"}}
	ref := slot.Ref()
	c.Check(ref.Snap, Equals, "producer")
	c.Check(ref.Name, Equals, "slot")
}

// ConnRef.ID works as expected
func (s *CoreSuite) TestConnRefID(c *C) {
	conn := &ConnRef{
		PlugRef: PlugRef{Snap: "consumer", Name: "plug"},
		SlotRef: SlotRef{Snap: "producer", Name: "slot"},
	}
	c.Check(conn.ID(), Equals, "consumer:plug producer:slot")
>>>>>>> 82e5697a
}<|MERGE_RESOLUTION|>--- conflicted
+++ resolved
@@ -68,7 +68,6 @@
 	}
 }
 
-<<<<<<< HEAD
 func (s *CoreSuite) TestValidateDBusBusName(c *C) {
 	// https://dbus.freedesktop.org/doc/dbus-specification.html#message-protocol-names
 	validNames := []string{
@@ -120,7 +119,8 @@
 	longName[1] = '.'
 	err = ValidateDBusBusName(string(longName))
 	c.Assert(err, ErrorMatches, `bus name is too long \(must be <= 255\)`)
-=======
+}
+
 // Plug.Ref works as expected
 func (s *CoreSuite) TestPlugRef(c *C) {
 	plug := &Plug{PlugInfo: &snap.PlugInfo{Snap: &snap.Info{SuggestedName: "consumer"}, Name: "plug"}}
@@ -144,5 +144,4 @@
 		SlotRef: SlotRef{Snap: "producer", Name: "slot"},
 	}
 	c.Check(conn.ID(), Equals, "consumer:plug producer:slot")
->>>>>>> 82e5697a
 }