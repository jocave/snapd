--- conflicted
+++ resolved
@@ -1599,7 +1599,6 @@
 	})
 }
 
-<<<<<<< HEAD
 func (s *YamlSuite) TestSnapYamlWatchdog(c *C) {
 	y := []byte(`
 name: foo
@@ -1612,7 +1611,8 @@
 	c.Assert(err, IsNil)
 
 	c.Check(info.Apps["foo"].WatchdogTimeout, Equals, uint(12))
-=======
+}
+
 func (s *YamlSuite) TestLayout(c *C) {
 	y := []byte(`
 name: foo
@@ -1666,5 +1666,4 @@
 	c.Assert(err, IsNil)
 	app := info.Apps["foo"]
 	c.Check(app.Timer, DeepEquals, &snap.TimerInfo{App: app, Timer: "mon,10:00-12:00"})
->>>>>>> 410afe85
 }