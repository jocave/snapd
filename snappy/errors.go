/*
 * Copyright (C) 2014-2015 Canonical Ltd
 *
 * This program is free software: you can redistribute it and/or modify
 * it under the terms of the GNU General Public License version 3 as
 * published by the Free Software Foundation.
 *
 * This program is distributed in the hope that it will be useful,
 * but WITHOUT ANY WARRANTY; without even the implied warranty of
 * MERCHANTABILITY or FITNESS FOR A PARTICULAR PURPOSE.  See the
 * GNU General Public License for more details.
 *
 * You should have received a copy of the GNU General Public License
 * along with this program.  If not, see <http://www.gnu.org/licenses/>.
 *
 */

package snappy

import (
	"errors"
	"fmt"
)

var (
	// ErrPackageNotFound is returned when a snap can not be found
	ErrPackageNotFound = errors.New("snappy package not found")

	// ErrNeedRoot is returned when a command needs root privs but
	// the caller is not root
	ErrNeedRoot = errors.New("this command requires root access. Please re-run using 'sudo'")

	// ErrPackageNotRemovable is returned when trying to remove a package
	// that cannot be removed.
	ErrPackageNotRemovable = errors.New("snappy package cannot be removed")

	// ErrConfigNotFound is returned if a snap without a config is
	// getting configured
	ErrConfigNotFound = errors.New("no config found for this snap")

	// ErrInvalidHWDevice is returned when a invalid hardware device
	// is given in the hw-assign command
	ErrInvalidHWDevice = errors.New("invalid hardware device")

	// ErrHWAccessRemoveNotFound is returned if the user tries to
	// remove a device that does not exist
	ErrHWAccessRemoveNotFound = errors.New("can not find device in hw-access list")

	// ErrHWAccessAlreadyAdded is returned if you try to add a device
	// that is already in the hwaccess list
	ErrHWAccessAlreadyAdded = errors.New("device is already in hw-access list")

	// ErrReadmeInvalid is returned if the package contains a invalid
	// meta/readme.md
	ErrReadmeInvalid = errors.New("meta/readme.md invalid")

	// ErrAuthenticationNeeds2fa is returned if the authentication
	// needs 2factor
	ErrAuthenticationNeeds2fa = errors.New("authentication needs second factor")

	// ErrNotInstalled is returned when the snap is not installed
	ErrNotInstalled = errors.New("the given snap is not installed")

	// ErrPrivOpInProgress is returned when a privileged operation
	// cannot be performed since an existing privileged operation is
	// still running.
	ErrPrivOpInProgress = errors.New("privileged operation already in progress")

	// ErrInvalidCredentials is returned on login error
	ErrInvalidCredentials = errors.New("invalid credentials")

	// ErrInvalidPackageYaml is returned is a package.yaml file can not
	// be parsed
	ErrInvalidPackageYaml = errors.New("can not parse package.yaml")

	// ErrSnapNotActive is returned if you try to unset a snap from
	// active to inactive
	ErrSnapNotActive = errors.New("snap not active")

<<<<<<< HEAD
	// ErrBuildPlatformNotSupported is returned if you build on
	// a not (yet) supported platform
	ErrBuildPlatformNotSupported = errors.New("building on a not (yet) supported platform")
=======
	// ErrUnpackHelperNotFound is returned if the unpack helper
	// can not be found
	ErrUnpackHelperNotFound = errors.New("unpack helper not found, do you have snappy installed in your PATH or GOPATH?")
>>>>>>> a353b52e

	// ErrLicenseNotAccepted is returned when the user does not accept the
	// license
	ErrLicenseNotAccepted = errors.New("license not accepted")
	// ErrLicenseBlank is returned when the package specifies that
	// accepting license is required, but the license file was empty or
	// blank
	ErrLicenseBlank = errors.New("package.yaml requires accepting a license, but license file was blank")
	// ErrLicenseNotProvided is returned when the package specifies that
	// accepting a license is required, but no license file is provided
	ErrLicenseNotProvided = errors.New("package.yaml requires license, but no license was provided")
)

// ErrUnpackFailed is the error type for a snap unpack problem
type ErrUnpackFailed struct {
	snapFile string
	instDir  string
	origErr  error
}

// ErrUnpackFailed is returned if unpacking a snap fails
func (e *ErrUnpackFailed) Error() string {
	return fmt.Sprintf("unpack %s to %s failed with %s", e.snapFile, e.instDir, e.origErr)
}

// ErrSignature is returned if a snap failed the signature verification
type ErrSignature struct {
	exitCode int
}

func (e *ErrSignature) Error() string {
	return fmt.Sprintf("Signature verification failed with exit status %v", e.exitCode)
}

// ErrSystemCtl is returned if the systemctl command failed
type ErrSystemCtl struct {
	cmd      []string
	exitCode int
}

func (e *ErrSystemCtl) Error() string {
	return fmt.Sprintf("%v failed with exit status %d", e.cmd, e.exitCode)
}

// ErrHookFailed is returned if a hook command fails
type ErrHookFailed struct {
	cmd      string
	exitCode int
}

func (e *ErrHookFailed) Error() string {
	return fmt.Sprintf("hook command %v failed with exit status %d", e.cmd, e.exitCode)
}

// ErrDataCopyFailed is returned if copying the snap data fialed
type ErrDataCopyFailed struct {
	oldPath  string
	newPath  string
	exitCode int
}

func (e *ErrDataCopyFailed) Error() string {
	return fmt.Sprintf("data copy from %v to %v failed with exit status %d", e.oldPath, e.newPath, e.exitCode)
}

// ErrUpgradeVerificationFailed is returned if the upgrade has not
// worked (i.e. no new version on the other partition)
type ErrUpgradeVerificationFailed struct {
	msg string
}

func (e *ErrUpgradeVerificationFailed) Error() string {
	return fmt.Sprintf("upgrade verification failed: %s", e.msg)
}<|MERGE_RESOLUTION|>--- conflicted
+++ resolved
@@ -77,15 +77,13 @@
 	// active to inactive
 	ErrSnapNotActive = errors.New("snap not active")
 
-<<<<<<< HEAD
 	// ErrBuildPlatformNotSupported is returned if you build on
 	// a not (yet) supported platform
 	ErrBuildPlatformNotSupported = errors.New("building on a not (yet) supported platform")
-=======
+
 	// ErrUnpackHelperNotFound is returned if the unpack helper
 	// can not be found
 	ErrUnpackHelperNotFound = errors.New("unpack helper not found, do you have snappy installed in your PATH or GOPATH?")
->>>>>>> a353b52e
 
 	// ErrLicenseNotAccepted is returned when the user does not accept the
 	// license
