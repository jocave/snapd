--- conflicted
+++ resolved
@@ -8,6 +8,7 @@
 	"crypto/sha512"
 	"encoding/hex"
 	"errors"
+	"fmt"
 	"log"
 	"os"
 	"path/filepath"
@@ -30,13 +31,13 @@
 	systemImageClientConfig = "/etc/system-image/client.ini"
 )
 
-<<<<<<< HEAD
 var (
 	// the system-image-cli binary
 	systemImageCli = "system-image-cli"
 )
 
-// override for testing
+// This is the root directory of the filesystem. Its only useful to
+// change when writing tests
 var systemImageRoot = "/"
 
 // will replace newPartition() to return a mockPartition
@@ -44,12 +45,6 @@
 	return partition.New()
 }
 
-=======
-// This is the root directory of the filesystem. Its only useful to
-// change when writing tests
-var systemImageRoot = "/"
-
->>>>>>> e4a89ae0
 // SystemImagePart represents a "core" snap that is managed via the SystemImage
 // client
 type SystemImagePart struct {
@@ -170,15 +165,11 @@
 		return err
 	}
 
-<<<<<<< HEAD
-=======
 	// Check that the final system state is as expected.
 	if err = s.verifyUpgradeWasApplied(); err != nil {
 		return err
 	}
 
-	// FIXME: switch s-i daemon back to current partition
->>>>>>> e4a89ae0
 	return s.partition.ToggleNextBoot()
 }
 
@@ -190,12 +181,12 @@
 	// partition.
 
 	// Determine the latest installed part.
-	latestPart := makeOtherPart(s.partition, s.proxy)
+	latestPart := makeOtherPart(s.partition)
 	if latestPart == nil {
 		// If there is no other part, this system must be a
 		// single rootfs one, so re-query current to find the
 		// latest installed part.
-		latestPart = makeCurrentPart(s.partition, s.proxy)
+		latestPart = makeCurrentPart(s.partition)
 	}
 
 	if latestPart == nil {
@@ -247,11 +238,9 @@
 	return s.channelName
 }
 
-<<<<<<< HEAD
 // SystemImageRepository is the type used for the system-image-server
 type SystemImageRepository struct {
 	partition partition.Interface
-	myroot    string
 }
 
 // NewSystemImageRepository returns a new SystemImageRepository
@@ -260,261 +249,7 @@
 		partition: newPartition()}
 }
 
-// Description describes the repository
-func (s *SystemImageRepository) Description() string {
-	return "SystemImageRepository"
-}
-
-func (s *SystemImageRepository) makePartFromSystemImageConfigFile(path string, isActive bool) (part Part, err error) {
-=======
-// Result of UpdateAvailableStatus() call
-type updateStatus struct {
-	isAvailable      bool
-	downloading      bool
-	availableVersion string
-	updateSize       int32
-	lastUpdateDate   string
-	errorReason      string
-}
-
-// Result of the Information() call
-type systemImageInfo map[string]string
-
-type systemImageDBusProxy struct {
-	proxy      *dbus.ObjectProxy
-	connection *dbus.Connection
-	partition  partition.Interface
-
-	// the update status
-	us updateStatus
-
-	// signal watches
-	updateAvailableStatus *SensibleWatch
-	updateApplied         *SensibleWatch
-	updateDownloaded      *SensibleWatch
-	updateFailed          *SensibleWatch
-}
-
-// this functions only exists to make testing easier, i.e. the testsuite
-// will replace newPartition() to return a mockPartition
-var newPartition = func() (p partition.Interface) {
-	return partition.New()
-}
-
-func newSystemImageDBusProxy(bus dbus.StandardBus) *systemImageDBusProxy {
-	var err error
-	p := new(systemImageDBusProxy)
-	p.partition = newPartition()
-
-	if p.connection, err = dbus.Connect(bus); err != nil {
-		log.Printf("Warning: can not connect to the bus")
-		return nil
-	}
-
-	p.proxy = p.connection.Object(systemImageBusName, systemImageObjectPath)
-	if p.proxy == nil {
-		log.Printf("Warning: failed to create D-Bus proxy for system-image server")
-		return nil
-	}
-
-	p.updateAvailableStatus, err = p.makeWatcher("UpdateAvailableStatus")
-	if err != nil {
-		log.Printf(fmt.Sprintf("Warning: %v", err))
-		return nil
-	}
-
-	p.updateApplied, err = p.makeWatcher("Rebooting")
-	if err != nil {
-		log.Printf(fmt.Sprintf("Warning: %v", err))
-		return nil
-	}
-
-	p.updateDownloaded, err = p.makeWatcher("UpdateDownloaded")
-	if err != nil {
-		log.Printf(fmt.Sprintf("Warning: %v", err))
-		return nil
-	}
-
-	p.updateFailed, err = p.makeWatcher("UpdateFailed")
-	if err != nil {
-		log.Printf(fmt.Sprintf("Warning: %v", err))
-		return nil
-	}
-
-	runtime.SetFinalizer(p, func(p *systemImageDBusProxy) {
-		p.updateAvailableStatus.Cancel()
-		p.updateApplied.Cancel()
-		p.updateDownloaded.Cancel()
-		p.updateFailed.Cancel()
-	})
-
-	return p
-}
-
-func (s *systemImageDBusProxy) Information() (info systemImageInfo, err error) {
-	callName := "Information"
-	msg, err := s.proxy.Call(systemImageBusName, callName)
-	if err != nil {
-		return info, err
-	}
-
-	err = msg.Args(&info)
-	if err != nil {
-		return info, err
-	}
-
-	// FIXME: workaround version number oddness
-	if info["target_build_number"] == "-1" {
-		info["target_build_number"] = "0~"
-	}
-
-	return info, nil
-}
-
-func (s *systemImageDBusProxy) GetSetting(key string) (v string, err error) {
-	callName := "GetSetting"
-	msg, err := s.proxy.Call(systemImageBusName, callName, key)
-	if err != nil {
-		return v, err
-	}
-
-	err = msg.Args(&v)
-	if err != nil {
-		return v, err
-	}
-
-	return v, nil
-}
-
-// SensibleWatch is a workaround for go-dbus bug #1416352 makes this
-// nesessary (so sad!)
-type SensibleWatch struct {
-	watch  *dbus.SignalWatch
-	C      chan *dbus.Message
-	closed bool
-}
-
-// Cancel cancels watching
-func (w *SensibleWatch) Cancel() {
-	w.watch.Cancel()
-}
-
-func (s *systemImageDBusProxy) makeWatcher(signalName string) (sensibleWatch *SensibleWatch, err error) {
-	watch, err := s.connection.WatchSignal(&dbus.MatchRule{
-		Type:      dbus.TypeSignal,
-		Sender:    systemImageBusName,
-		Interface: systemImageInterface,
-		Member:    signalName})
-	if err != nil {
-		return sensibleWatch, err
-	}
-	sensibleWatch = &SensibleWatch{
-		watch: watch,
-		C:     make(chan *dbus.Message)}
-	// without this go routine we will deadlock (#1416352)
-	go func() {
-		for msg := range watch.C {
-			sensibleWatch.C <- msg
-		}
-		close(sensibleWatch.C)
-	}()
-
-	return sensibleWatch, err
-}
-
-func (s *systemImageDBusProxy) ApplyUpdate() (err error) {
-	callName := "ApplyUpdate"
-	_, err = s.proxy.Call(systemImageBusName, callName)
-	if err != nil {
-		return err
-	}
-	select {
-	case _ = <-s.updateApplied.C:
-		break
-	case _ = <-s.updateFailed.C:
-		return errors.New("updateFailed")
-	}
-	return nil
-}
-
-func (s *systemImageDBusProxy) DownloadUpdate() (err error) {
-	callName := "DownloadUpdate"
-	_, err = s.proxy.Call(systemImageBusName, callName)
-	if err != nil {
-		return err
-	}
-	select {
-	case _ = <-s.updateDownloaded.C:
-		s.ApplyUpdate()
-	case _ = <-s.updateFailed.C:
-		return errors.New("downloadFailed")
-	}
-
-	return err
-}
-
-// Force system-image-dbus daemon to read the other partitions
-// system-image configuration file so that it can calculate the correct
-// upgrade path.
-//
-// If reset is true, force system-image to reload its configuration from
-// the current rootfs, otherwise
-func (s *systemImageDBusProxy) ReloadConfiguration(reset bool) (err error) {
-	// Using RunWithOther() is safe since the
-	// system-image-dbus daemon caches its configuration file,
-	// so once the D-Bus call completes, it no longer cares
-	// about configFile.
-	return s.partition.RunWithOther(partition.RO, func(otherRoot string) (err error) {
-		configFile := filepath.Join(otherRoot, systemImageClientConfig)
-		// FIXME: replace with FileExists() call once it's in a utility
-		// package.
-		_, err = os.Stat(configFile)
-		if err != nil && os.IsNotExist(err) {
-			// file doesn't exist, making this call a NOP.
-			return nil
-		}
-		callName := "ReloadConfiguration"
-		_, err = s.proxy.Call(systemImageBusName, callName, configFile)
-		return err
-	})
-}
-
-// Check to see if there is a system image update available
-func (s *systemImageDBusProxy) CheckForUpdate() (us updateStatus, err error) {
-
-	// Ensure the system-image-dbus daemon is looking at the correct
-	// rootfs's configuration file
-	if err = s.ReloadConfiguration(false); err != nil {
-		return us, err
-	}
-	// FIXME: we can not switch back or DownloadUpdate is unhappy
-
-	callName := "CheckForUpdate"
-	_, err = s.proxy.Call(systemImageBusName, callName)
-	if err != nil {
-		return us, err
-	}
-
-	select {
-	case msg := <-s.updateAvailableStatus.C:
-		err = msg.Args(&s.us.isAvailable,
-			&s.us.downloading,
-			&s.us.availableVersion,
-			&s.us.updateSize,
-			&s.us.lastUpdateDate,
-			&s.us.errorReason)
-
-	case <-time.After(systemImageTimeoutSecs * time.Second):
-		err = fmt.Errorf("Warning: timed out after %d seconds waiting for system image server to respond",
-			systemImageTimeoutSecs)
-	}
-
-	return s.us, err
-}
-
-// Creates a systemImagePart from a system-image-dbus channel.ini config file
-func makePartFromSystemImageConfigFile(partition partition.Interface, proxy *systemImageDBusProxy, channelIniPath string, isActive bool) (part Part, err error) {
->>>>>>> e4a89ae0
+func makePartFromSystemImageConfigFile(p partition.Interface, channelIniPath string, isActive bool) (part Part, err error) {
 	cfg := goconfigparser.New()
 	f, err := os.Open(channelIniPath)
 	if err != nil {
@@ -538,27 +273,17 @@
 	return &SystemImagePart{
 		isActive:       isActive,
 		isInstalled:    true,
-<<<<<<< HEAD
-=======
-		proxy:          proxy,
->>>>>>> e4a89ae0
 		version:        currentBuildNumber,
 		versionDetails: versionDetails,
 		channelName:    channelName,
 		lastUpdate:     st.ModTime(),
-		partition:      partition}, err
-}
-
-<<<<<<< HEAD
-func (s *SystemImageRepository) currentPart() Part {
+		partition:      p}, err
+}
+
+// Returns the part associated with the current rootfs
+func makeCurrentPart(p partition.Interface) Part {
 	configFile := filepath.Join(systemImageRoot, systemImageChannelConfig)
-	part, err := s.makePartFromSystemImageConfigFile(configFile, true)
-=======
-// Returns the part associated with the current rootfs
-func makeCurrentPart(p partition.Interface, proxy *systemImageDBusProxy) Part {
-	configFile := filepath.Join(systemImageRoot, systemImageChannelConfig)
-	part, err := makePartFromSystemImageConfigFile(p, proxy, configFile, true)
->>>>>>> e4a89ae0
+	part, err := makePartFromSystemImageConfigFile(p, configFile, true)
 	if err != nil {
 		return nil
 	}
@@ -566,13 +291,9 @@
 }
 
 // Returns the part associated with the other rootfs (if any)
-func makeOtherPart(p partition.Interface, proxy *systemImageDBusProxy) Part {
+func makeOtherPart(p partition.Interface) Part {
 	var part Part
-<<<<<<< HEAD
-	err := s.partition.RunWithOther(partition.RO, func(otherRoot string) (err error) {
-=======
 	err := p.RunWithOther(partition.RO, func(otherRoot string) (err error) {
->>>>>>> e4a89ae0
 		configFile := filepath.Join(systemImageRoot, otherRoot, systemImageChannelConfig)
 		_, err = os.Stat(configFile)
 		if err != nil && os.IsNotExist(err) {
@@ -582,7 +303,7 @@
 			// which only have 1 partition pre-installed).
 			return nil
 		}
-		part, err = makePartFromSystemImageConfigFile(p, proxy, configFile, false)
+		part, err = makePartFromSystemImageConfigFile(p, configFile, false)
 		if err != nil {
 			log.Printf("Can not make system-image part for %s: %s", configFile, err)
 		}
@@ -594,24 +315,6 @@
 	return part
 }
 
-// SystemImageRepository is the type used for the system-image-server
-type SystemImageRepository struct {
-	proxy     *systemImageDBusProxy
-	partition partition.Interface
-}
-
-// Constructor
-func newSystemImageRepositoryForBus(bus dbus.StandardBus) *SystemImageRepository {
-	return &SystemImageRepository{
-		proxy:     newSystemImageDBusProxy(bus),
-		partition: newPartition()}
-}
-
-// NewSystemImageRepository returns a new SystemImageRepository
-func NewSystemImageRepository() *SystemImageRepository {
-	return newSystemImageRepositoryForBus(dbus.SystemBus)
-}
-
 // Description describes the repository
 func (s *SystemImageRepository) Description() string {
 	return "SystemImageRepository"
@@ -620,12 +323,7 @@
 // Search searches the SystemImageRepository for the given terms
 func (s *SystemImageRepository) Search(terms string) (versions []Part, err error) {
 	if strings.Contains(terms, systemImagePartName) {
-<<<<<<< HEAD
-		part := s.currentPart()
-=======
-		s.proxy.Information()
-		part := makeCurrentPart(s.partition, s.proxy)
->>>>>>> e4a89ae0
+		part := makeCurrentPart(s.partition)
 		versions = append(versions, part)
 	}
 	return versions, err
@@ -634,12 +332,7 @@
 // Details returns details for the given snap
 func (s *SystemImageRepository) Details(snapName string) (versions []Part, err error) {
 	if snapName == systemImagePartName {
-<<<<<<< HEAD
-		part := s.currentPart()
-=======
-		s.proxy.Information()
-		part := makeCurrentPart(s.partition, s.proxy)
->>>>>>> e4a89ae0
+		part := makeCurrentPart(s.partition)
 		versions = append(versions, part)
 	}
 	return versions, err
@@ -647,17 +340,10 @@
 
 // Updates returns the available updates
 func (s *SystemImageRepository) Updates() (parts []Part, err error) {
-<<<<<<< HEAD
 	configFile := filepath.Join(systemImageRoot, systemImageChannelConfig)
 	updateStatus, err := systemImageClientCheckForUpdates(configFile)
 
-	current := s.currentPart()
-=======
-	if _, err = s.proxy.CheckForUpdate(); err != nil {
-		return parts, err
-	}
-	current := makeCurrentPart(s.partition, s.proxy)
->>>>>>> e4a89ae0
+	current := makeCurrentPart(s.partition)
 	currentVersion := current.Version()
 	if VersionCompare(currentVersion, updateStatus.targetVersion) < 0 {
 		parts = append(parts, &SystemImagePart{
@@ -675,13 +361,13 @@
 // Installed returns the installed snaps from this repository
 func (s *SystemImageRepository) Installed() (parts []Part, err error) {
 	// current partition
-	curr := makeCurrentPart(s.partition, s.proxy)
+	curr := makeCurrentPart(s.partition)
 	if curr != nil {
 		parts = append(parts, curr)
 	}
 
 	// other partition
-	other := makeOtherPart(s.partition, s.proxy)
+	other := makeOtherPart(s.partition)
 	if other != nil {
 		parts = append(parts, other)
 	}
