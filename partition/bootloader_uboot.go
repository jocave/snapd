--- conflicted
+++ resolved
@@ -93,15 +93,7 @@
 	return modifyNameValueFile(bootloaderUbootEnvFile, changes)
 }
 
-<<<<<<< HEAD
-func (u *Uboot) GetBootVar(name string) (value string, err error) {
-=======
-func (u *uboot) GetAllBootVars() (vars []string, err error) {
-	return getNameValuePairs(bootloaderUbootEnvFile)
-}
-
 func (u *uboot) GetBootVar(name string) (value string, err error) {
->>>>>>> 9beeed34
 	cfg := goconfigparser.New()
 	cfg.AllowNoSectionHeader = true
 	if err := cfg.ReadFile(bootloaderUbootEnvFile); err != nil {
@@ -111,47 +103,7 @@
 	return cfg.Get("", name)
 }
 
-<<<<<<< HEAD
-func (u *Uboot) GetNextBootRootFSName() (label string, err error) {
-=======
-func (u *uboot) SetBootVar(name, value string) (err error) {
-	lines, err := readLines(bootloaderUbootEnvFile)
-	if err != nil {
-		return err
-	}
-
-	new := fmt.Sprintf("%s=%s", name, value)
-	lines = append(lines, new)
-
-	// Rewrite the file
-	return atomicFileUpdate(bootloaderUbootEnvFile, lines)
-}
-
-func (u *uboot) ClearBootVar(name string) (currentValue string, err error) {
-	var saved []string
-
-	// XXX: note that we do not call GetAllBootVars() since that
-	// strips all comments (which we want to retain).
-	lines, err := readLines(bootloaderUbootEnvFile)
-	if err != nil {
-		return currentValue, err
-	}
-
-	for _, line := range lines {
-		fields := strings.Split(string(line), "=")
-		if fields[0] == name {
-			currentValue = fields[1]
-		} else {
-			saved = append(saved, line)
-		}
-	}
-
-	// Rewrite the file, excluding the name to clear
-	return currentValue, atomicFileUpdate(bootloaderUbootEnvFile, saved)
-}
-
 func (u *uboot) GetNextBootRootFSName() (label string, err error) {
->>>>>>> 9beeed34
 	value, err := u.GetBootVar(bootloaderRootfsVar)
 	if err != nil {
 		// should never happen
