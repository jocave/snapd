//--------------------------------------------------------------------
// Copyright (c) 2014-2015 Canonical Ltd.
//--------------------------------------------------------------------
// TODO:
//
// - logging
// - SNAPPY_DEBUG
// - locking (sync.Mutex)
//--------------------------------------------------------------------

//--------------------------------------------------------------------
// This program is free software: you can redistribute it and/or modify it
// under the terms of the GNU General Public License version 3, as published
// by the Free Software Foundation.
//
// This program is distributed in the hope that it will be useful, but
// WITHOUT ANY WARRANTY; without even the implied warranties of
// MERCHANTABILITY, SATISFACTORY QUALITY, or FITNESS FOR A PARTICULAR
// PURPOSE.  See the GNU General Public License for more details.
//
// You should have received a copy of the GNU General Public License along
// with this program.  If not, see <http://www.gnu.org/licenses/>.
//--------------------------------------------------------------------

// Package partition manipulate disk partitions.
//
// The main callables are UpdateBootLoader()
package partition

import (
	"errors"
	"fmt"
	"io/ioutil"
	"os"
	"os/signal"
	"path"
	"regexp"
	"strings"
	"syscall"

	yaml "launchpad.net/goyaml"
)

var debug = false

var signalHandlerRegistered = false

// Name of writable user data partition label as created by
// ubuntu-device-flash(1).
const writablePartitionLabel = "writable"

// Name of primary root filesystem partition label as created by
// ubuntu-device-flash(1).
const rootfsAlabel = "system-a"

// Name of primary root filesystem partition label as created by
// ubuntu-device-flash(1). Note that this partition will
// only be present if this is an A/B upgrade system.
const rootfsBlabel = "system-b"

// name of boot partition label as created by ubuntu-device-flash(1).
const bootPartitionLabel = "system-boot"

// FIXME: Should query system-image-cli (see bug LP:#1380574).
const defaultCacheDir = "/writable/cache"

// Directory to mount writable root filesystem below the cache
// diretory.
const mountTarget = "system"

// File creation mode used when any directories are created
const dirMode = 0750

var (
	// ErrBootloader is returned if the bootloader can not be determined
	ErrBootloader = errors.New("Unable to determine bootloader")

	// ErrPartitionDetection is returned if the partition type can not
	// be detected
	ErrPartitionDetection = errors.New("Failed to detect system type")

	// ErrNoDualPartition is returned if you try to use a dual
	// partition feature on a single partition
	ErrNoDualPartition = errors.New("No dual partition")
)

// Declarative specification of the type of system which specifies such
// details as:
//
// - the location of initrd+kernel within the system-image archive.
// - the location of hardware-specific .dtb files within the
//   system-image archive.
// - the type of bootloader that should be used for this system.
// - expected system partition layout (single or dual rootfs's).
const hardwareSpecFile = "hardware.yaml"

// Directory that _may_ get automatically created on unpack that
// contains updated hardware-specific boot assets (such as initrd, kernel)
const assetsDir = "assets"

// Directory that _may_ get automatically created on unpack that
// contains updated hardware-specific assets that require flashing
// to the disk (such as uBoot, MLO)
const flashAssetsDir = "flashtool-assets"

//--------------------------------------------------------------------
// FIXME: Globals

// list of current mounts that this module has created
var mounts []string

// list of current bindmounts this module has created
var bindMounts []string

//--------------------------------------------------------------------

// MountOption represents how the partition should be mounted, currently
// RO (read-only) and RW (read-write) are supported
type MountOption int

const (
	// RO mounts the partition read-only
	RO MountOption = iota
	// RW mounts the partition read-only
	RW
)

// Interface provides the interface to interact with a partition
type Interface interface {
	UpdateBootloader() (err error)
	MarkBootSuccessful() (err error)
	// FIXME: could we make SyncBootloaderFiles part of UpdateBootloader
	//        to expose even less implementation details?
	SyncBootloaderFiles() (err error)
	IsNextBootOther() bool

	// run the function f with the otherRoot mounted
	RunWithOther(rw MountOption, f func(otherRoot string) (err error)) (err error)
}

// Partition is the type to interact with the partition
type Partition struct {
	// all partitions
	partitions []blockDevice

	// just root partitions
	roots []string

	hardwareSpecFile string
}

type blockDevice struct {
	// label for partition
	name string

	// full path to device on which partition exists
	// (for example "/dev/sda3")
	device string

	// full path to disk device (for example "/dev/sda")
	parentName string

	// mountpoint (or nil if not mounted)
	mountpoint string
}

// Representation of HARDWARE_SPEC_FILE
type hardwareSpecType struct {
	Kernel          string         `yaml:"kernel"`
	Initrd          string         `yaml:"initrd"`
	DtbDir          string         `yaml:"dtbs"`
	PartitionLayout string         `yaml:"partition-layout"`
	Bootloader      bootloaderName `yaml:"bootloader"`
}

func init() {
	if os.Getenv("SNAPPY_DEBUG") != "" {
		debug = true
	}

	if !signalHandlerRegistered {
		setupSignalHandler()
		signalHandlerRegistered = true
	}
}

func undoMounts(mounts []string) (err error) {
	// Iterate backwards since we want a reverse-sorted list of
	// mounts to ensure we can unmount in order.
	for i := range mounts {
		if err := unmountAndRemoveFromGlobalMountList(mounts[len(mounts)-i-1]); err != nil {
			return err
		}
	}

	return err
}

func signalHandler(sig os.Signal) {
	err := undoMounts(mounts)
	if err != nil {
		// FIXME: use logger
		fmt.Fprintf(os.Stderr, "ERROR: failed to unmount: %s", err)
	}
}

func setupSignalHandler() {
	ch := make(chan os.Signal, 1)

	// add the signals we care about
	signal.Notify(ch, os.Interrupt)
	signal.Notify(ch, syscall.SIGTERM)

	go func() {
		// block waiting for a signal
		sig := <-ch

		// handle it
		signalHandler(sig)
		os.Exit(1)
	}()
}

// Returns a list of root filesystem partition labels
func rootPartitionLabels() []string {
	return []string{rootfsAlabel, rootfsBlabel}
}

// Returns a list of all recognised partition labels
func allPartitionLabels() []string {
	var labels []string

	labels = rootPartitionLabels()
	labels = append(labels, bootPartitionLabel)
	labels = append(labels, writablePartitionLabel)

	return labels
}

func mount(source, target, options string) (err error) {
	var args []string

	args = append(args, "/bin/mount")
	if options != "" {
		args = append(args, fmt.Sprintf("-o%s", options))
	}

	args = append(args, source)
	args = append(args, target)

	return runCommand(args...)
}

// Mount the given directory and add it to the "mounts" slice
func mountAndAddToGlobalMountList(source, target, options string) (err error) {
	err = mount(source, target, options)
	if err == nil {
		mounts = append(mounts, target)
	}

	return err
}

// Remove the given string from the string slice
func stringSliceRemove(slice []string, needle string) (res []string) {
	// FIXME: so this is golang slice remove?!?! really?
	if pos := stringInSlice(slice, needle); pos >= 0 {
		slice = append(slice[:pos], slice[pos+1:]...)
	}
	return slice
}

// FIXME: would it make sense to rename to something like
//         "UmountAndRemoveFromMountList" to indicate it has side-effects?
// Unmount the given directory and remove it from the global "mounts" slice
func unmountAndRemoveFromGlobalMountList(target string) (err error) {
	err = runCommand("/bin/umount", target)
	if err == nil {
		mounts = stringSliceRemove(mounts, target)
	}

	return err
}

func bindmountAndAddToGlobalMountList(source, target string) (err error) {
	err = mountAndAddToGlobalMountList(source, target, "bind")

	if err == nil {
		bindMounts = append(bindMounts, target)
	}

	return err
}

// Run fsck(8) on specified device.
func fsck(device string) (err error) {
	return runCommand(
		"/sbin/fsck",
		"-M", // Paranoia - don't fsck if already mounted
		"-av", device)
}

// Returns the position of the string in the given slice or -1 if its not found
func stringInSlice(slice []string, value string) int {
	for i, s := range slice {
		if s == value {
			return i
		}
	}

	return -1
}

var runLsblk = func() (out []string, err error) {
	output, err := runCommandWithStdout(
		"/bin/lsblk",
		"--ascii",
		"--output=NAME,LABEL,PKNAME,MOUNTPOINT",
		"--pairs")
	if err != nil {
		return out, err
	}

	return strings.Split(output, "\n"), nil
}

// Determine details of the recognised disk partitions
// available on the system via lsblk
func loadPartitionDetails() (partitions []blockDevice, err error) {
	recognised := allPartitionLabels()

	lines, err := runLsblk()
	if err != nil {
		return partitions, err
	}
	pattern := regexp.MustCompile(`(?:[^\s"]|"(?:[^"])*")+`)

	for _, line := range lines {
		fields := make(map[string]string)

		// split the line into 'NAME="quoted value"' fields
		matches := pattern.FindAllString(line, -1)

		for _, match := range matches {
			tmp := strings.Split(match, "=")
			name := tmp[0]

			// remove quotes
			value := strings.Trim(tmp[1], `"`)

			// store
			fields[name] = value
		}

		// Look for expected partition labels
		name, ok := fields["LABEL"]
		if !ok {
			continue
		}

		if name == "" || name == "\"\"" {
			continue
		}

		pos := stringInSlice(recognised, name)
		if pos < 0 {
			// ignore unrecognised partitions
			continue
		}

		// reconstruct full path to disk partition device
		device := fmt.Sprintf("/dev/%s", fields["NAME"])

		// FIXME: we should have a way to mock the "/dev" dir
		//        or we skip this test lsblk never returns non-existing
		//        devices
		/*
			if err := FileExists(device); err != nil {
				continue
			}
		*/
		// reconstruct full path to entire disk device
		disk := fmt.Sprintf("/dev/%s", fields["PKNAME"])

		// FIXME: we should have a way to mock the "/dev" dir
		//        or we skip this test lsblk never returns non-existing
		//        files
		/*
			if err := FileExists(disk); err != nil {
				continue
			}
		*/
		bd := blockDevice{
			name:       fields["LABEL"],
			device:     device,
			mountpoint: fields["MOUNTPOINT"],
			parentName: disk,
		}

		partitions = append(partitions, bd)
	}

	return partitions, nil
}

func (p *Partition) makeMountPoint() (err error) {

	return os.MkdirAll(p.MountTarget(), dirMode)
}

// New creates a new partition type
func New() *Partition {
	p := new(Partition)

	p.getPartitionDetails()
	p.hardwareSpecFile = path.Join(p.cacheDir(), hardwareSpecFile)

	return p
}

// RunWithOther mount the other rootfs partition, execute the
// specified function and unmount "other" before returning. If "other"
// is mounted read-write, /proc, /sys and /dev will also be
// bind-mounted at the time the specified function is called.
func (p *Partition) RunWithOther(option MountOption, f func(otherRoot string) (err error)) (err error) {
	dual := p.dualRootPartitions()

	if !dual {
		return ErrNoDualPartition
	}

	if option == RW {
		if err := p.remountOther(RW); err != nil {
			return err
		}

		defer func() {
			// we can't reuse err here as this will override
			// the error value we got from calling "f()"
			derr := p.remountOther(RO)
			if derr != nil && err == nil {
				err = derr
			}
		}()

		if err := p.bindmountRequiredFilesystems(); err != nil {
			return err
		}

		defer func() {
			// we can't reuse err here as this will override
			// the error value we got from calling "f()"
			derr := p.unmountRequiredFilesystems()
			if derr != nil && err == nil {
				err = derr
			}
		}()
	}

	err = f(p.MountTarget())
	return err
}

// SyncBootloaderFiles syncs the bootloader files
// FIXME: can we unexport this?
func (p *Partition) SyncBootloaderFiles() (err error) {
	bootloader, err := getBootloader(p)
	if err != nil {
		return err
	}
	return bootloader.SyncBootFiles()
}

// UpdateBootloader toggles the bootloader and should probably called
// ToggleBootloader
func (p *Partition) UpdateBootloader() (err error) {
	if p.dualRootPartitions() {
		return p.toggleBootloaderRootfs()
	}
	return err
}

// MarkBootSuccessful marks the boot as successful
func (p *Partition) MarkBootSuccessful() (err error) {
	bootloader, err := getBootloader(p)
	if err != nil {
		return err
	}

	return bootloader.MarkCurrentBootSuccessful()
}

// NextBootIsOther return true if the next boot will use the other rootfs
// partition.
<<<<<<< HEAD
func (p *Partition) IsNextBootOther() bool {
	bootloader, err := p.GetBootloader()
=======
func (p *Partition) NextBootIsOther() bool {
	bootloader, err := getBootloader(p)
>>>>>>> 9beeed34
	if err != nil {
		return false
	}
	return isNextBootOther(bootloader)
}

// Returns the full path to the cache directory, which is used as a
// scratch pad, for downloading new images to and bind mounting the
// rootfs.
func (p *Partition) cacheDir() string {
	return defaultCacheDir
}

func (p *Partition) hardwareSpec() (hardware hardwareSpecType, err error) {
	h := hardwareSpecType{}

	data, err := ioutil.ReadFile(p.hardwareSpecFile)
	if err != nil {
		return h, err
	}

	err = yaml.Unmarshal([]byte(data), &h)

	return h, err
}

// Return full path to the main assets directory
func (p *Partition) assetsDir() string {
	return path.Join(p.cacheDir(), assetsDir)
}

// Return the full path to the hardware-specific flash assets directory.
func (p *Partition) flashAssetsDir() string {
	return path.Join(p.cacheDir(), flashAssetsDir)
}

// MountTarget gets the full path to the mount target directory
func (p *Partition) MountTarget() string {
	return path.Join(p.cacheDir(), mountTarget)
}

func (p *Partition) getPartitionDetails() (err error) {
	p.partitions, err = loadPartitionDetails()
	if err != nil {
		return err
	}

	if !p.dualRootPartitions() && !p.singleRootPartition() {
		return ErrPartitionDetection
	}

	if p.dualRootPartitions() {
		// XXX: this will soon be handled automatically at boot by
		// initramfs-tools-ubuntu-core.
		return p.ensureOtherMountedRO()
	}

	return err
}

// Return array of blockDevices representing available root partitions
func (p *Partition) rootPartitions() (roots []blockDevice) {
	for _, part := range p.partitions {
		pos := stringInSlice(rootPartitionLabels(), part.name)
		if pos >= 0 {
			roots = append(roots, part)
		}
	}

	return roots
}

// Return true if system has dual root partitions configured in the
// expected manner for a snappy system.
func (p *Partition) dualRootPartitions() bool {
	return len(p.rootPartitions()) == 2
}

// Return true if system has a single root partition configured in the
// expected manner for a snappy system.
func (p *Partition) singleRootPartition() bool {
	return len(p.rootPartitions()) == 1
}

// Return pointer to blockDevice representing writable partition
func (p *Partition) writablePartition() (result *blockDevice) {
	for _, part := range p.partitions {
		if part.name == writablePartitionLabel {
			return &part
		}
	}

	return result
}

// Return pointer to blockDevice representing boot partition (if any)
func (p *Partition) bootPartition() (result *blockDevice) {
	for _, part := range p.partitions {
		if part.name == bootPartitionLabel {
			return &part
		}
	}

	return result
}

// Return pointer to blockDevice representing currently mounted root
// filesystem
func (p *Partition) rootPartition() (result *blockDevice) {
	for _, part := range p.rootPartitions() {
		if part.mountpoint == "/" {
			return &part
		}
	}

	return result
}

// Return pointer to blockDevice representing the "other" root
// filesystem (which is not currently mounted)
func (p *Partition) otherRootPartition() (result *blockDevice) {
	for _, part := range p.rootPartitions() {
		if part.mountpoint != "/" {
			return &part
		}
	}

	return nil
}

// Mount the "other" root filesystem
func (p *Partition) mountOtherRootfs(readOnly bool) (err error) {
	var other *blockDevice

	p.makeMountPoint()

	other = p.otherRootPartition()

	if readOnly {
		err = mountAndAddToGlobalMountList(other.device, p.MountTarget(), "ro")
	} else {
		err = fsck(other.device)
		if err != nil {
			return err
		}
		err = mountAndAddToGlobalMountList(other.device, p.MountTarget(), "")
	}

	return err
}

// Ensure the other partition is mounted read-only.
func (p *Partition) ensureOtherMountedRO() (err error) {
	mountpoint := p.MountTarget()

	if err = runCommand("/bin/mountpoint", mountpoint); err == nil {
		// already mounted
		return err
	}

	return p.mountOtherRootfs(true)
}

// Remount the already-mounted other partition. Whether the mount
// should become writable is specified by the writable argument.
//
// XXX: Note that in the case where writable=true, this isn't a simple
// toggle - if the partition is already mounted read-only, it needs to
// be unmounted, fsck(8)'d, then (re-)mounted read-write.
func (p *Partition) remountOther(option MountOption) (err error) {
	other := p.otherRootPartition()

	if option == RW {
		// r/o -> r/w: initially r/o, so no need to fsck before
		// switching to r/w.
		err = p.unmountOtherRootfs()
		if err != nil {
			return err
		}

		err = fsck(other.device)
		if err != nil {
			return err
		}

		return mount(other.device, p.MountTarget(), "")
	}
	// r/w -> r/o: no fsck required.
	return mount(other.device, p.MountTarget(), "remount,ro")
}

func (p *Partition) unmountOtherRootfs() (err error) {
	return unmountAndRemoveFromGlobalMountList(p.MountTarget())
}

// The bootloader requires a few filesystems to be mounted when
// run from within a chroot.
func (p *Partition) bindmountRequiredFilesystems() (err error) {

	// we always requires these
	requiredChrootMounts := []string{"/dev", "/proc", "/sys"}

	// if there is a boot partition we also bind-mount it
	boot := p.bootPartition()
	if boot != nil && boot.mountpoint != "" {
		requiredChrootMounts = append(requiredChrootMounts, boot.mountpoint)
	}

	for _, fs := range requiredChrootMounts {
		target := path.Join(p.MountTarget(), fs)

		err := bindmountAndAddToGlobalMountList(fs, target)
		if err != nil {
			return err
		}
	}

	return nil
}

// Undo the effects of BindmountRequiredFilesystems()
func (p *Partition) unmountRequiredFilesystems() (err error) {
	return undoMounts(bindMounts)
}

func (p *Partition) toggleBootloaderRootfs() (err error) {

	if !p.dualRootPartitions() {
		return errors.New("System is not dual root")
	}

	bootloader, err := getBootloader(p)
	if err != nil {
		return err
	}

	err = p.RunWithOther(RW, func(otherRoot string) (err error) {
		return bootloader.ToggleRootFS()
	})

	if err != nil {
		return err
	}

	return bootloader.HandleAssets()
}<|MERGE_RESOLUTION|>--- conflicted
+++ resolved
@@ -492,13 +492,8 @@
 
 // NextBootIsOther return true if the next boot will use the other rootfs
 // partition.
-<<<<<<< HEAD
 func (p *Partition) IsNextBootOther() bool {
-	bootloader, err := p.GetBootloader()
-=======
-func (p *Partition) NextBootIsOther() bool {
 	bootloader, err := getBootloader(p)
->>>>>>> 9beeed34
 	if err != nil {
 		return false
 	}
