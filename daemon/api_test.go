--- conflicted
+++ resolved
@@ -154,7 +154,6 @@
 	s.vars = map[string]string{"name": "foo", "developer": "bar"}
 
 	// the store tells us about v2
-<<<<<<< HEAD
 	s.parts = []*snappy.RemoteSnap{
 		&snappy.RemoteSnap{
 			Pkg: remote.Snap{
@@ -162,26 +161,13 @@
 				Version: "v2",
 				// FIXME: sucks that title is descripton!
 				Title:        "description",
-				Origin:       "bar",
+				Developer:    "bar",
 				IconURL:      "meta/gui/icon.svg",
 				Type:         snap.TypeApp,
 				DownloadSize: 2,
 			},
 		},
 	}
-=======
-	s.parts = []snappy.Part{&tP{
-		name:         "foo",
-		version:      "v2",
-		description:  "description",
-		developer:    "bar",
-		isInstalled:  true,
-		isActive:     true,
-		icon:         "meta/gui/icon.svg",
-		_type:        snap.TypeApp,
-		downloadSize: 2,
-	}}
->>>>>>> 94e5066c
 
 	// we have v0 installed
 	s.mkInstalled(c, "foo", "bar", "v0", false, "")
@@ -253,8 +239,7 @@
 
 	// use the wrong command to force the issue
 	wrongCmd := &Command{Path: "/{what}", d: d}
-<<<<<<< HEAD
-	s.vars = map[string]string{"name": "foo", "origin": "bar"}
+	s.vars = map[string]string{"name": "foo", "developer": "bar"}
 	s.parts = []*snappy.RemoteSnap{
 		&snappy.RemoteSnap{
 			Pkg: remote.Snap{
@@ -262,10 +247,6 @@
 			},
 		},
 	}
-=======
-	s.vars = map[string]string{"name": "foo", "developer": "bar"}
-	s.parts = []snappy.Part{&tP{name: "foo"}}
->>>>>>> 94e5066c
 	c.Check(getSnapInfo(wrongCmd, nil).Self(nil, nil).(*resp).Status, check.Equals, http.StatusInternalServerError)
 }
 
@@ -278,8 +259,7 @@
 	route := d.router.Get(snapCmd.Path)
 	c.Assert(route.Name("foo").GetError(), check.NotNil)
 
-<<<<<<< HEAD
-	s.vars = map[string]string{"name": "foo", "origin": "bar"}
+	s.vars = map[string]string{"name": "foo", "developer": "bar"}
 	s.parts = []*snappy.RemoteSnap{
 		&snappy.RemoteSnap{
 			Pkg: remote.Snap{
@@ -287,10 +267,6 @@
 			},
 		},
 	}
-=======
-	s.vars = map[string]string{"name": "foo", "developer": "bar"}
-	s.parts = []snappy.Part{&tP{name: "foo"}}
->>>>>>> 94e5066c
 
 	rsp := getSnapInfo(snapCmd, nil).Self(nil, nil).(*resp)
 
@@ -467,18 +443,14 @@
 }
 
 func (s *apiSuite) TestSnapsInfoOnlyLocal(c *check.C) {
-<<<<<<< HEAD
 	s.parts = []*snappy.RemoteSnap{
 		&snappy.RemoteSnap{
 			Pkg: remote.Snap{
-				Name:   "store",
-				Origin: "foo",
+				Name:      "store",
+				Developer: "foo",
 			},
 		},
 	}
-=======
-	s.parts = []snappy.Part{&tP{name: "store", developer: "foo"}}
->>>>>>> 94e5066c
 	s.mkInstalled(c, "local", "foo", "v1", true, "")
 
 	req, err := http.NewRequest("GET", "/2.0/snaps?sources=local", nil)
@@ -495,18 +467,14 @@
 }
 
 func (s *apiSuite) TestSnapsInfoOnlyStore(c *check.C) {
-<<<<<<< HEAD
 	s.parts = []*snappy.RemoteSnap{
 		&snappy.RemoteSnap{
 			Pkg: remote.Snap{
-				Name:   "store",
-				Origin: "foo",
+				Name:      "store",
+				Developer: "foo",
 			},
 		},
 	}
-=======
-	s.parts = []snappy.Part{&tP{name: "store", developer: "foo"}}
->>>>>>> 94e5066c
 	s.mkInstalled(c, "local", "foo", "v1", true, "")
 
 	req, err := http.NewRequest("GET", "/2.0/snaps?sources=store", nil)
@@ -523,18 +491,14 @@
 }
 
 func (s *apiSuite) TestSnapsInfoLocalAndStore(c *check.C) {
-<<<<<<< HEAD
 	s.parts = []*snappy.RemoteSnap{
 		&snappy.RemoteSnap{
 			Pkg: remote.Snap{
-				Name:   "remote",
-				Origin: "foo",
+				Name:      "remote",
+				Developer: "foo",
 			},
 		},
 	}
-=======
-	s.parts = []snappy.Part{&tP{name: "remote", developer: "foo"}}
->>>>>>> 94e5066c
 	s.mkInstalled(c, "local", "foo", "v1", true, "")
 
 	req, err := http.NewRequest("GET", "/2.0/snaps?sources=local,store", nil)
@@ -550,18 +514,14 @@
 }
 
 func (s *apiSuite) TestSnapsInfoDefaultSources(c *check.C) {
-<<<<<<< HEAD
 	s.parts = []*snappy.RemoteSnap{
 		&snappy.RemoteSnap{
 			Pkg: remote.Snap{
-				Name:   "remote",
-				Origin: "foo",
+				Name:      "remote",
+				Developer: "foo",
 			},
 		},
 	}
-=======
-	s.parts = []snappy.Part{&tP{name: "remote", developer: "foo"}}
->>>>>>> 94e5066c
 	s.mkInstalled(c, "local", "foo", "v1", true, "")
 
 	req, err := http.NewRequest("GET", "/2.0/snaps", nil)
@@ -574,18 +534,14 @@
 }
 
 func (s *apiSuite) TestSnapsInfoUnknownSource(c *check.C) {
-<<<<<<< HEAD
 	s.parts = []*snappy.RemoteSnap{
 		&snappy.RemoteSnap{
 			Pkg: remote.Snap{
-				Name:   "remote",
-				Origin: "foo",
+				Name:      "remote",
+				Developer: "foo",
 			},
 		},
 	}
-=======
-	s.parts = []snappy.Part{&tP{name: "remote", developer: "foo"}}
->>>>>>> 94e5066c
 	s.mkInstalled(c, "local", "foo", "v1", true, "")
 
 	req, err := http.NewRequest("GET", "/2.0/snaps?sources=unknown", nil)
@@ -858,21 +814,6 @@
 	}
 }
 
-<<<<<<< HEAD
-=======
-type cfgc struct {
-	cfg string
-	err error
-	idx int
-}
-
-func (cfgc) IsInstalled(string) bool { return true }
-func (c cfgc) ActiveIndex() int      { return c.idx }
-func (c cfgc) Load(string) (snappy.Part, error) {
-	return &tP{name: "foo", version: "v1", developer: "bar", isActive: true, config: c.cfg, configErr: c.err}, nil
-}
-
->>>>>>> 94e5066c
 type fakeOverlord struct {
 	configs map[string]string
 }
@@ -1078,13 +1019,8 @@
 
 	// setup done
 
-<<<<<<< HEAD
-	newSnap = func(fn string, origin string, unauthOk bool) (*snappy.SnapFile, error) {
-		c.Check(origin, check.Equals, snappy.SideloadedOrigin)
-=======
-	newSnap = func(fn string, developer string, unauthOk bool) (snappy.Part, error) {
+	newSnap = func(fn string, developer string, unauthOk bool) (*snappy.SnapFile, error) {
 		c.Check(developer, check.Equals, snappy.SideloadedDeveloper)
->>>>>>> 94e5066c
 		c.Check(unauthOk, check.Equals, unsignedExpected)
 
 		bs, err := ioutil.ReadFile(fn)
