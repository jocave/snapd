// -*- Mode: Go; indent-tabs-mode: t -*-

/*
 * Copyright (C) 2014-2015 Canonical Ltd
 *
 * This program is free software: you can redistribute it and/or modify
 * it under the terms of the GNU General Public License version 3 as
 * published by the Free Software Foundation.
 *
 * This program is distributed in the hope that it will be useful,
 * but WITHOUT ANY WARRANTY; without even the implied warranty of
 * MERCHANTABILITY or FITNESS FOR A PARTICULAR PURPOSE.  See the
 * GNU General Public License for more details.
 *
 * You should have received a copy of the GNU General Public License
 * along with this program.  If not, see <http://www.gnu.org/licenses/>.
 *
 */

package dirs

import (
	"fmt"
	"os"
	"path/filepath"
	"strings"

	"github.com/snapcore/snapd/release"
)

// the various file paths
var (
	GlobalRootDir string

	SnapMountDir string

	DistroLibExecDir string

	SnapBlobDir               string
	SnapDataDir               string
	SnapDataHomeGlob          string
	SnapDownloadCacheDir      string
	SnapAppArmorDir           string
	AppArmorCacheDir          string
	SnapAppArmorAdditionalDir string
	SnapConfineAppArmorDir    string
	SnapSeccompDir            string
	SnapMountPolicyDir        string
	SnapUdevRulesDir          string
	SnapKModModulesDir        string
	LocaleDir                 string
	SnapMetaDir               string
	SnapdSocket               string
	SnapSocket                string
	SnapRunDir                string
	SnapRunNsDir              string
	SnapRunLockDir            string

	SnapSeedDir   string
	SnapDeviceDir string

	SnapAssertsDBDir      string
	SnapCookieDir         string
	SnapTrustedAccountKey string
	SnapAssertsSpoolDir   string

	SnapStateFile     string
	SnapSystemKeyFile string

	SnapRepairDir        string
	SnapRepairStateFile  string
	SnapRepairRunDir     string
	SnapRepairAssertsDir string
	SnapRunRepairDir     string

	SnapCacheDir     string
	SnapNamesFile    string
	SnapSectionsFile string
	SnapCommandsDB   string

	SnapBinariesDir     string
	SnapServicesDir     string
	SnapSystemdConfDir  string
	SnapDesktopFilesDir string
	SnapBusPolicyDir    string

	SystemApparmorDir      string
	SystemApparmorCacheDir string

	CloudMetaDataFile     string
	CloudInstanceDataFile string

	ClassicDir string

	XdgRuntimeDirBase string
	XdgRuntimeDirGlob string

	CompletionHelper string
	CompletersDir    string
	CompleteSh       string

	SystemFontsDir           string
	SystemLocalFontsDir      string
	SystemFontconfigCacheDir string

	FreezerCgroupDir string
	SnapshotsDir     string

	ErrtrackerDbDir string
<<<<<<< HEAD
	SysDir          string
=======
	SysfsDir        string
>>>>>>> ee9c8b61
)

const (
	defaultSnapMountDir = "/snap"

	// These are directories which are static inside the core snap and
	// can never be prefixed as they will be always absolute once we
	// are in the snap confinement environment.
	CoreLibExecDir   = "/usr/lib/snapd"
	CoreSnapMountDir = "/snap"

	// Directory with snap data inside user's home
	UserHomeSnapDir = "snap"
)

var (
	// not exported because it does not honor the global rootdir
	snappyDir = filepath.Join("var", "lib", "snapd")
)

func init() {
	// init the global directories at startup
	root := os.Getenv("SNAPPY_GLOBAL_ROOT")

	SetRootDir(root)
}

// StripRootDir strips the custom global root directory from the specified argument.
func StripRootDir(dir string) string {
	if !filepath.IsAbs(dir) {
		panic(fmt.Sprintf("supplied path is not absolute %q", dir))
	}
	if !strings.HasPrefix(dir, GlobalRootDir) {
		panic(fmt.Sprintf("supplied path is not related to global root %q", dir))
	}
	result, err := filepath.Rel(GlobalRootDir, dir)
	if err != nil {
		panic(err)
	}
	return "/" + result
}

// SupportsClassicConfinement returns true if the current directory layout supports classic confinement.
func SupportsClassicConfinement() bool {
	smd := filepath.Join(GlobalRootDir, defaultSnapMountDir)
	if SnapMountDir == smd {
		return true
	}

	// distros with a non-default /snap location may still be good
	// if there is a symlink in place that links from the
	// defaultSnapMountDir (/snap) to the distro specific mount dir
	fi, err := os.Lstat(smd)
	if err == nil && fi.Mode()&os.ModeSymlink != 0 {
		if target, err := filepath.EvalSymlinks(smd); err == nil {
			if target == SnapMountDir {
				return true
			}
		}
	}

	return false
}

// SetRootDir allows settings a new global root directory, this is useful
// for e.g. chroot operations
func SetRootDir(rootdir string) {
	if rootdir == "" {
		rootdir = "/"
	}
	GlobalRootDir = rootdir

	if release.DistroLike("fedora", "archlinux", "manjaro") {
		SnapMountDir = filepath.Join(rootdir, "/var/lib/snapd/snap")
	} else {
		SnapMountDir = filepath.Join(rootdir, defaultSnapMountDir)
	}

	SnapDataDir = filepath.Join(rootdir, "/var/snap")
	SnapDataHomeGlob = filepath.Join(rootdir, "/home/*/", UserHomeSnapDir)
	SnapAppArmorDir = filepath.Join(rootdir, snappyDir, "apparmor", "profiles")
	SnapConfineAppArmorDir = filepath.Join(rootdir, snappyDir, "apparmor", "snap-confine")
	AppArmorCacheDir = filepath.Join(rootdir, "/var/cache/apparmor")
	SnapAppArmorAdditionalDir = filepath.Join(rootdir, snappyDir, "apparmor", "additional")
	SnapDownloadCacheDir = filepath.Join(rootdir, snappyDir, "cache")
	SnapSeccompDir = filepath.Join(rootdir, snappyDir, "seccomp", "bpf")
	SnapMountPolicyDir = filepath.Join(rootdir, snappyDir, "mount")
	SnapMetaDir = filepath.Join(rootdir, snappyDir, "meta")
	SnapBlobDir = filepath.Join(rootdir, snappyDir, "snaps")
	SnapDesktopFilesDir = filepath.Join(rootdir, snappyDir, "desktop", "applications")
	SnapRunDir = filepath.Join(rootdir, "/run/snapd")
	SnapRunNsDir = filepath.Join(SnapRunDir, "/ns")
	SnapRunLockDir = filepath.Join(SnapRunDir, "/lock")

	// keep in sync with the debian/snapd.socket file:
	SnapdSocket = filepath.Join(rootdir, "/run/snapd.socket")
	SnapSocket = filepath.Join(rootdir, "/run/snapd-snap.socket")

	SnapAssertsDBDir = filepath.Join(rootdir, snappyDir, "assertions")
	SnapCookieDir = filepath.Join(rootdir, snappyDir, "cookie")
	SnapAssertsSpoolDir = filepath.Join(rootdir, "run/snapd/auto-import")

	SnapStateFile = filepath.Join(rootdir, snappyDir, "state.json")
	SnapSystemKeyFile = filepath.Join(rootdir, snappyDir, "system-key")

	SnapCacheDir = filepath.Join(rootdir, "/var/cache/snapd")
	SnapNamesFile = filepath.Join(SnapCacheDir, "names")
	SnapSectionsFile = filepath.Join(SnapCacheDir, "sections")
	SnapCommandsDB = filepath.Join(SnapCacheDir, "commands.db")

	SnapSeedDir = filepath.Join(rootdir, snappyDir, "seed")
	SnapDeviceDir = filepath.Join(rootdir, snappyDir, "device")

	SnapRepairDir = filepath.Join(rootdir, snappyDir, "repair")
	SnapRepairStateFile = filepath.Join(SnapRepairDir, "repair.json")
	SnapRepairRunDir = filepath.Join(SnapRepairDir, "run")
	SnapRepairAssertsDir = filepath.Join(SnapRepairDir, "assertions")
	SnapRunRepairDir = filepath.Join(SnapRunDir, "repair")

	SnapBinariesDir = filepath.Join(SnapMountDir, "bin")
	SnapServicesDir = filepath.Join(rootdir, "/etc/systemd/system")
	SnapSystemdConfDir = filepath.Join(rootdir, "/etc/systemd/system.conf.d")
	SnapBusPolicyDir = filepath.Join(rootdir, "/etc/dbus-1/system.d")

	SystemApparmorDir = filepath.Join(rootdir, "/etc/apparmor.d")
	SystemApparmorCacheDir = filepath.Join(rootdir, "/etc/apparmor.d/cache")

	CloudMetaDataFile = filepath.Join(rootdir, "/var/lib/cloud/seed/nocloud-net/meta-data")
	CloudInstanceDataFile = filepath.Join(rootdir, "/run/cloud-init/instance-data.json")

	SnapUdevRulesDir = filepath.Join(rootdir, "/etc/udev/rules.d")

	SnapKModModulesDir = filepath.Join(rootdir, "/etc/modules-load.d/")

	LocaleDir = filepath.Join(rootdir, "/usr/share/locale")
	ClassicDir = filepath.Join(rootdir, "/writable/classic")

	if release.DistroLike("fedora") {
		// rhel, centos, fedora and derivatives
		// both rhel and centos list "fedora" in ID_LIKE
		DistroLibExecDir = filepath.Join(rootdir, "/usr/libexec/snapd")
	} else {
		DistroLibExecDir = filepath.Join(rootdir, "/usr/lib/snapd")
	}

	XdgRuntimeDirBase = filepath.Join(rootdir, "/run/user")
	XdgRuntimeDirGlob = filepath.Join(rootdir, XdgRuntimeDirBase, "*/")

	CompletionHelper = filepath.Join(CoreLibExecDir, "etelpmoc.sh")
	CompletersDir = filepath.Join(rootdir, "/usr/share/bash-completion/completions/")
	CompleteSh = filepath.Join(SnapMountDir, "core/current/usr/lib/snapd/complete.sh")

	SystemFontsDir = filepath.Join(rootdir, "/usr/share/fonts")
	SystemLocalFontsDir = filepath.Join(rootdir, "/usr/local/share/fonts")
	SystemFontconfigCacheDir = filepath.Join(rootdir, "/var/cache/fontconfig")

	FreezerCgroupDir = filepath.Join(rootdir, "/sys/fs/cgroup/freezer/")
	SnapshotsDir = filepath.Join(rootdir, snappyDir, "snapshots")

	ErrtrackerDbDir = filepath.Join(rootdir, snappyDir, "errtracker.db")
<<<<<<< HEAD
	SysDir = filepath.Join(rootdir, "/sys")
=======
	SysfsDir = filepath.Join(rootdir, "/sys")
>>>>>>> ee9c8b61
}<|MERGE_RESOLUTION|>--- conflicted
+++ resolved
@@ -107,11 +107,7 @@
 	SnapshotsDir     string
 
 	ErrtrackerDbDir string
-<<<<<<< HEAD
-	SysDir          string
-=======
 	SysfsDir        string
->>>>>>> ee9c8b61
 )
 
 const (
@@ -272,9 +268,5 @@
 	SnapshotsDir = filepath.Join(rootdir, snappyDir, "snapshots")
 
 	ErrtrackerDbDir = filepath.Join(rootdir, snappyDir, "errtracker.db")
-<<<<<<< HEAD
-	SysDir = filepath.Join(rootdir, "/sys")
-=======
 	SysfsDir = filepath.Join(rootdir, "/sys")
->>>>>>> ee9c8b61
 }