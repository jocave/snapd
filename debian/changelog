ubuntu-core-launcher (1.0.20) UNRELEASED; urgency=medium

<<<<<<< HEAD
  * src/main.c: setup private /dev/pts
  * debian/usr.bin.ubuntu-core-launcher: allow mounting /dev/pts

 -- Jamie Strandboge <jamie@ubuntu.com>  Thu, 17 Mar 2016 16:47:20 -0500
=======
  * don't set NO_NEW_PRIVS. This requires changing privilege dropping since
    CAP_SYS_ADMIN is needed with seccomp_load(). This means temporarily
    dropping until seccomp_load(), then raising before and permanently
    dropping after the filter is applied. As a result, setuid/setgid is
    required in all policy (but is still mediated by AppArmor)

 -- Jamie Strandboge <jamie@ubuntu.com>  Mon, 21 Mar 2016 12:23:41 -0500
>>>>>>> 9a8ff732

ubuntu-core-launcher (1.0.19) xenial; urgency=medium

  [Michael Vogt]
  * remove obsolete prefix check

  [ Jamie Strandboge ]
  * src/main.c: don't set the obsoleted SNAPP_APP_TMPDIR (LP: #1550405)

 -- Michael Vogt <michael.vogt@ubuntu.com>  Wed, 09 Mar 2016 08:41:47 +0100

ubuntu-core-launcher (1.0.18) xenial; urgency=medium

  * re-enable running all tests on `make`

 -- Michael Vogt <michael.vogt@ubuntu.com>  Thu, 25 Feb 2016 16:01:51 +0100

ubuntu-core-launcher (1.0.17) xenial; urgency=medium

  * debian/usr.bin.ubuntu-core-launcher: add directory reads needed for
    creating directories for SNAP_USER_DATA. Also add accesses for shared
    memory directories for when they are supported. (LP: #1545786)

 -- Jamie Strandboge <jamie@ubuntu.com>  Tue, 16 Feb 2016 11:34:35 -0600

ubuntu-core-launcher (1.0.16) xenial; urgency=medium

  [ Kyle Fazzari ]
  * Add creation of user data directory. Previously this was only handled
    within Snappy's binary wrappers, which meant that it wasn't created for
    services. (LP: #1527612)

 -- Jamie Strandboge <jamie@ubuntu.com>  Wed, 10 Feb 2016 11:35:29 -0600

ubuntu-core-launcher (1.0.15) xenial; urgency=medium

  * fully transition to /snaps as the snap location

 -- Michael Vogt <michael.vogt@ubuntu.com>  Tue, 26 Jan 2016 16:06:10 +0100

ubuntu-core-launcher (1.0.15~ppa1) xenial; urgency=medium

  * allow /snaps as a launcher location

 -- Michael Vogt <michael.vogt@ubuntu.com>  Sat, 09 Jan 2016 20:37:26 +0100

ubuntu-core-launcher (1.0.14) xenial; urgency=medium

  * remove unused is_mountpoint() function (thanks Tyler!)
  * do the mount namespace and MS_REC/MS_SLAVE earlier to
    avoid that the real /tmp is bind mounted in the main
    mount namespace (this will also prevent automount daemons
    from running under the ubuntu-core-launcher)

 -- Michael Vogt <michael.vogt@ubuntu.com>  Thu, 03 Dec 2015 08:12:30 +0100

ubuntu-core-launcher (1.0.13) xenial; urgency=medium

  * fix build failure on 32 bit arches

 -- Michael Vogt <michael.vogt@ubuntu.com>  Tue, 01 Dec 2015 16:41:20 +0100

ubuntu-core-launcher (1.0.12) xenial; urgency=medium

  * update usr.bin.ubuntu-core-launcher apparmor profile
    for classic environment changes

 -- Michael Vogt <michael.vogt@ubuntu.com>  Tue, 01 Dec 2015 15:28:00 +0100

ubuntu-core-launcher (1.0.11) xenial; urgency=medium

  * fix running in classic environment

 -- Michael Vogt <michael.vogt@ubuntu.com>  Mon, 30 Nov 2015 16:56:48 +0100

ubuntu-core-launcher (1.0.10) xenial; urgency=medium

  * debian/usr.bin.ubuntu-core-launcher:
    - use attach_disconnected (LP: #1471862)
    - also allow 'mr' for /lib/@{multiarch}/ld-*.so

 -- Jamie Strandboge <jamie@ubuntu.com>  Tue, 27 Oct 2015 08:24:00 -0500

ubuntu-core-launcher (1.0.9) wily; urgency=medium

  * debian/usr.bin.ubuntu-core-launcher: add rw for /dev/null, /dev/full and
    /dev/zero

 -- Jamie Strandboge <jamie@ubuntu.com>  Wed, 19 Aug 2015 08:16:53 -0500

ubuntu-core-launcher (1.0.8) wily; urgency=medium

  [ John Lenton ]
  * add libgcc_s to the apparmor profile, for 32 bit platforms.
    LP: #1470210.

 -- Michael Vogt <michael.vogt@ubuntu.com>  Thu, 02 Jul 2015 09:42:26 +0200

ubuntu-core-launcher (1.0.7) wily; urgency=medium

  * debian/usr.bin.ubuntu-core-launcher:
    - libseccomp.so moved to /lib (LP: #1466311)

 -- Michael Vogt <michael.vogt@ubuntu.com>  Thu, 18 Jun 2015 17:23:43 +0200

ubuntu-core-launcher (1.0.6) wily; urgency=low

  [ Michael Vogt ]
  * add librt.so to apparmor profile

  [ John Lenton ]
  * lp:~chipaca/ubuntu-core-launcher/drop-spurious-newlines:
    - fix spurious newlines

 -- Michael Vogt <michael.vogt@ubuntu.com>  Thu, 11 Jun 2015 16:46:20 +0200

ubuntu-core-launcher (1.0.5) wily; urgency=low

  * simplify TMPDIR handling by providing a private /tmp for each snap and
    set TMPDIR, TEMPDIR, SNAP_APP_TMPDIR, SNAPP_APP_TMPDIR to it

 -- Michael Vogt <michael.vogt@ubuntu.com>  Mon, 08 Jun 2015 10:41:07 +0200

ubuntu-core-launcher (1.0.4) wily; urgency=medium

  * Allow writing to all forms of TMPDIR (LP: #1460517)

 -- Sergio Schvezov <sergio.schvezov@canonical.com>  Fri, 05 Jun 2015 13:45:35 -0300

ubuntu-core-launcher (1.0.3) wily; urgency=low

  [ Michael Terry ]
  * lp:~mterry/ubuntu-core-launcher/tmpdir:
    - Fix propagation of TMPDIR from the launcher to the command
      being run LP: #1457183
  * lp:~mterry/ubuntu-core-launcher/fix-tests:
    - re-enable tests

 -- Michael Vogt <michael.vogt@ubuntu.com>  Thu, 04 Jun 2015 23:36:04 +0200

ubuntu-core-launcher (1.0.2) wily; urgency=low

  [ John Lenton ]
  * lp:~chipaca/ubuntu-core-launcher/unshare:
    - Set up a private mount namespace for /tmp.
  * lp:~chipaca/ubuntu-core-launcher/mktmpdir:
    - Make a best-effort attempt at creating the old TMPDIR.

  [ Sergio Schvezov ]
  * Allow executing from /frameworks.

 -- Michael Vogt <michael.vogt@ubuntu.com>  Mon, 01 Jun 2015 08:17:40 +0200

ubuntu-core-launcher (1.0.1) vivid; urgency=low

  * fix typo in udev rule
  * add COPYING/copyright headers
  * fix incorrect Vcs-Bzr link

 -- Michael Vogt <michael.vogt@ubuntu.com>  Thu, 23 Apr 2015 16:08:26 +0200

ubuntu-core-launcher (1.0) vivid; urgency=low

  * 15.04 upload to the archive

 -- Michael Vogt <michael.vogt@ubuntu.com>  Thu, 23 Apr 2015 11:05:01 +0200

ubuntu-core-launcher (0.2.15) vivid; urgency=low

  * src/main.c:
    - update json.additional needle to match update in
      lp:~mvo/snappy/additional-json-additional-addition/+merge/257163

 -- Michael Vogt <michael.vogt@ubuntu.com>  Wed, 22 Apr 2015 21:28:08 +0200

ubuntu-core-launcher (0.2.14) vivid; urgency=low

  * merged  lp:~tyhicks/ubuntu-core-launcher/close-fd
    that fixes a FD leak, many thanks Tyler!

 -- Michael Vogt <michael.vogt@ubuntu.com>  Wed, 22 Apr 2015 18:40:13 +0200

ubuntu-core-launcher (0.2.13) vivid; urgency=low

  * only setup the device cgroup if the snap has unrestricted access
    to /dev from apparmor via a appname specific .json.additional file

 -- Michael Vogt <michael.vogt@ubuntu.com>  Wed, 22 Apr 2015 17:25:06 +0200

ubuntu-core-launcher (0.2.12) vivid; urgency=low

  * only setup device cgroup if we actually need it, i.e. if we
    actually have a device that we can use

 -- Michael Vogt <michael.vogt@ubuntu.com>  Wed, 22 Apr 2015 14:58:58 +0200

ubuntu-core-launcher (0.2.11) vivid; urgency=low

  * merge lp:~tyhicks/ubuntu-core-launcher/fixes

 -- Michael Vogt <michael.vogt@ubuntu.com>  Wed, 22 Apr 2015 11:14:02 +0200

ubuntu-core-launcher (0.2.10) vivid; urgency=low

  * add "/run/udev/** rw," to the ubuntu-core-launcher aa-profile
    to fix the hwassign

 -- Michael Vogt <michael.vogt@ubuntu.com>  Wed, 22 Apr 2015 09:01:54 +0200

ubuntu-core-launcher (0.2.9) vivid; urgency=medium

  * add apparmor profile for ubuntu-core-launcher

 -- Jamie Strandboge <jamie@ubuntu.com>  Tue, 21 Apr 2015 14:21:15 -0500

ubuntu-core-launcher (0.2.8) vivid; urgency=low

  * initial upload to the archive

 -- Michael Vogt <michael.vogt@ubuntu.com>  Tue, 21 Apr 2015 21:02:28 +0200

ubuntu-core-launcher (0.2.7) vivid; urgency=low

  * add path validation

 -- Michael Vogt <michael.vogt@ubuntu.com>  Tue, 21 Apr 2015 16:20:55 +0200

ubuntu-core-launcher (0.2.6) vivid; urgency=low

  * Do not drop suplementary groups, they are important for docker
    and similar, mkay

 -- Michael Vogt <michael.vogt@ubuntu.com>  Tue, 21 Apr 2015 13:22:18 +0200

ubuntu-core-launcher (0.2.5) vivid; urgency=low

  * fix off-by-one error

 -- Michael Vogt <michael.vogt@ubuntu.com>  Tue, 21 Apr 2015 13:09:25 +0200

ubuntu-core-launcher (0.2.4) vivid; urgency=low

  * first pass of addressing the review issues, thanks to Tyler Hicks

 -- Michael Vogt <michael.vogt@ubuntu.com>  Tue, 21 Apr 2015 09:07:46 +0200

ubuntu-core-launcher (0.2.3) vivid; urgency=low

  * remove rootdir as first argument as its redundant currently
    (the service/binary-wrapper will CD there and setup the
     environment)

 -- Michael Vogt <michael.vogt@ubuntu.com>  Mon, 20 Apr 2015 14:37:41 +0200

ubuntu-core-launcher (0.2.2) vivid; urgency=low

  * continue even if no seccomp profile can be loaded to allow testing
    the new hwassign cgroup feature

 -- Michael Vogt <michael.vogt@ubuntu.com>  Mon, 20 Apr 2015 10:37:00 +0200

ubuntu-core-launcher (0.2.1) vivid; urgency=low

  * lintian fixes

 -- Michael Vogt <michael.vogt@ubuntu.com>  Sun, 19 Apr 2015 09:11:08 +0200

ubuntu-core-launcher (0.2) vivid; urgency=low

  * merged lp:~mvo/ubuntu-core-launcher/device-cgroup to add
    support for the device cgroup 
    applied, to allow testing the new snappy hwassign feature

 -- Michael Vogt <michael.vogt@ubuntu.com>  Mon, 20 Apr 2015 10:24:59 +0200

ubuntu-core-launcher (0.1~ppa6) vivid; urgency=medium

  * fallback to seccomp_rule_add() if seccomp_rule_add_exact() fails
  * call prctl(PR_SET_NO_NEW_PRIVS, 1)

 -- Jamie Strandboge <jamie@ubuntu.com>  Tue, 31 Mar 2015 08:02:52 -0500

ubuntu-core-launcher (0.1~ppa5) vivid; urgency=low

  * ignore syscalls unavailable on the given kenerl/arch

 -- Michael Vogt <michael.vogt@ubuntu.com>  Tue, 24 Mar 2015 18:09:44 +0100

ubuntu-core-launcher (0.1~ppa4) vivid; urgency=low

  * seccomp tests are too architecture specific, run them only on
    the amd64 build

 -- Michael Vogt <michael.vogt@ubuntu.com>  Tue, 24 Mar 2015 10:41:35 +0100

ubuntu-core-launcher (0.1~ppa3) vivid; urgency=low

  * add missing b-d for apparmor
  * use dpkg-buildflags

 -- Michael Vogt <michael.vogt@ubuntu.com>  Tue, 24 Mar 2015 09:51:14 +0100

ubuntu-core-launcher (0.1~ppa2) vivid; urgency=low

  * add missing b-d

 -- Michael Vogt <michael.vogt@ubuntu.com>  Tue, 24 Mar 2015 09:48:53 +0100

ubuntu-core-launcher (0.1~ppa1) vivid; urgency=low

  * initial version, set default filter dir to:
    "/var/lib/snappy/seccomp/profiles/"

 -- Michael Vogt <michael.vogt@ubuntu.com>  Tue, 24 Mar 2015 08:15:07 +0100<|MERGE_RESOLUTION|>--- conflicted
+++ resolved
@@ -1,19 +1,14 @@
 ubuntu-core-launcher (1.0.20) UNRELEASED; urgency=medium
 
-<<<<<<< HEAD
-  * src/main.c: setup private /dev/pts
-  * debian/usr.bin.ubuntu-core-launcher: allow mounting /dev/pts
-
- -- Jamie Strandboge <jamie@ubuntu.com>  Thu, 17 Mar 2016 16:47:20 -0500
-=======
   * don't set NO_NEW_PRIVS. This requires changing privilege dropping since
     CAP_SYS_ADMIN is needed with seccomp_load(). This means temporarily
     dropping until seccomp_load(), then raising before and permanently
     dropping after the filter is applied. As a result, setuid/setgid is
     required in all policy (but is still mediated by AppArmor)
+  * src/main.c: setup private /dev/pts
+  * debian/usr.bin.ubuntu-core-launcher: allow mounting /dev/pts
 
  -- Jamie Strandboge <jamie@ubuntu.com>  Mon, 21 Mar 2016 12:23:41 -0500
->>>>>>> 9a8ff732
 
 ubuntu-core-launcher (1.0.19) xenial; urgency=medium
 
