#!/bin/bash

# shellcheck source=tests/lib/quiet.sh
. "$TESTSLIB/quiet.sh"

debian_name_package() {
    case "$1" in
        xdelta3|curl|python3-yaml|kpartx|busybox-static)
            echo "$1"
            ;;
        *)
            echo $1
            ;;
    esac
}

fedora_name_package() {
    case "$1" in
        xdelta3|jq|curl)
            echo $1
            ;;
        python3-yaml)
            echo "python3-yamlordereddictloader"
            ;;
        openvswitch-switch)
            echo "openvswitch"
            ;;
        printer-driver-cups-pdf)
            echo "cups-pdf"
            ;;
        *)
            echo $1
            ;;
    esac
}

distro_name_package() {
    case "$SPREAD_SYSTEM" in
        ubuntu-*|debian-*)
            debian_name_package "$1"
            ;;
        fedora-*)
            fedora_name_package $1
            ;;
        *)
            echo "ERROR: Unsupported distribution $SPREAD_SYSTEM"
            exit 1
            ;;
    esac
}

distro_install_local_package() {
    allow_downgrades=false
    while [ -n "$1" ]; do
        case "$1" in
            --allow-downgrades)
                allow_downgrades=true
                shift
                ;;
            *)
                break
        esac
    done

    case "$SPREAD_SYSTEM" in
        ubuntu-14.04-*|debian-*)
            # relying on dpkg as apt(-get) does not support installation from local files in trusty.
            dpkg -i --force-depends --auto-deconfigure --force-depends-version "$@"
            apt-get -f install -y
            ;;
        ubuntu-*)
            flags="-y"
            if [ "$allow_downgrades" = "true" ]; then
                flags="$flags --allow-downgrades"
            fi
<<<<<<< HEAD
            quiet apt install $flags "$@"
            ;;
        fedora-*)
            dnf -q -y install "$@"
=======
            # shellcheck disable=SC2086
            apt install $flags "$@"
>>>>>>> 77d61dae
            ;;
        *)
            echo "ERROR: Unsupported distribution $SPREAD_SYSTEM"
            exit 1
            ;;
    esac
}

distro_install_package() {
    for pkg in "$@" ; do
        package_name=$(distro_name_package "$pkg")
        # When we could not find a different package name for the distribution
        # we're running on we try the package name given as last attempt
        if [ -z "$package_name" ]; then
            package_name="$pkg"
        fi

        case "$SPREAD_SYSTEM" in
            ubuntu-*|debian-*)
                quiet apt-get install -y "$package_name"
                ;;
            fedora-*)
                dnf -q -y install -y $package_name
                ;;
            *)
                echo "ERROR: Unsupported distribution $SPREAD_SYSTEM"
                exit 1
                ;;
        esac
    done
}

distro_purge_package() {
    for pkg in "$@" ; do
        package_name=$(distro_name_package "$pkg")
        # When we could not find a different package name for the distribution
        # we're running on we try the package name given as last attempt
        if [ -z "$package_name" ]; then
            package_name="$pkg"
        fi

        case "$SPREAD_SYSTEM" in
            ubuntu-*|debian-*)
                quiet apt-get remove -y --purge -y "$package_name"
                ;;
            fedora-*)
                dnf -y -q remove $package_name
                ;;
            *)
                echo "ERROR: Unsupported distribution $SPREAD_SYSTEM"
                exit 1
                ;;
        esac
    done
}

distro_update_package_db() {
    case "$SPREAD_SYSTEM" in
        ubuntu-*|debian-*)
            quiet apt-get update
            ;;
        fedora-*)
            dnf -y -q upgrade
            ;;
        *)
            echo "ERROR: Unsupported distribution $SPREAD_SYSTEM"
            exit 1
            ;;
    esac
}

distro_clean_package_cache() {
    case "$SPREAD_SYSTEM" in
        ubuntu-*|debian-*)
            quiet apt-get clean
            ;;
        *)
            echo "ERROR: Unsupported distribution $SPREAD_SYSTEM"
            exit 1
            ;;
    esac
}

distro_auto_remove_packages() {
    case "$SPREAD_SYSTEM" in
        ubuntu-*|debian-*)
            quiet apt-get -y autoremove
            ;;
        fedora-*)
            dnf -q -y autoremove
            ;;
        *)
            echo "ERROR: Unsupported distribution '$SPREAD_SYSTEM'"
            exit 1
            ;;
    esac
}

# Specify necessary packages which need to be installed on a
# system to provide a basic build environment for snapd.
export DISTRO_BUILD_DEPS=()
case "$SPREAD_SYSTEM" in
    debian-*|ubuntu-*)
        DISTRO_BUILD_DEPS=(build-essential curl devscripts expect gdebi-core jq rng-tools git netcat-openbsd)
        ;;
    fedora-*)
        DISTRO_BUILD_DEPS="mock git expect curl golang rpm-build redhat-lsb-core"
        ;;
    *)
        ;;
esac<|MERGE_RESOLUTION|>--- conflicted
+++ resolved
@@ -73,15 +73,11 @@
             if [ "$allow_downgrades" = "true" ]; then
                 flags="$flags --allow-downgrades"
             fi
-<<<<<<< HEAD
-            quiet apt install $flags "$@"
+            # shellcheck disable=SC2086
+            apt install $flags "$@"
             ;;
         fedora-*)
             dnf -q -y install "$@"
-=======
-            # shellcheck disable=SC2086
-            apt install $flags "$@"
->>>>>>> 77d61dae
             ;;
         *)
             echo "ERROR: Unsupported distribution $SPREAD_SYSTEM"
