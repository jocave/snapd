--- conflicted
+++ resolved
@@ -11,12 +11,8 @@
     snap install test-snapd-tools
 
     echo Sanity check install
-<<<<<<< HEAD
     test-snapd-tools.echo Hello | grep Hello
-=======
-    hello-world | grep Hello
-    hello-world.env | grep SNAP_NAME=hello-world
->>>>>>> 9ea5ab13
+    test-snapd-tools.env | grep SNAP_NAME=test-snapd-tools
 
     # setup not to reexec
     export SNAP_REEXEC=0
@@ -31,17 +27,10 @@
 
     echo Sanity check already installed snaps after upgrade
     snap list | grep core
-<<<<<<< HEAD
     snap list | grep test-snapd-tools
     test-snapd-tools.echo Hello | grep Hello
     test-snapd-tools.env | grep SNAP_NAME=test-snapd-tools
     test-snapd-tools.echo Hello > /var/tmp/myevil.txt && exit 1 || true
-=======
-    snap list | grep hello-world
-    hello-world | grep Hello
-    hello-world.env | grep SNAP_NAME=hello-world
-    hello-world.evil && exit 1 || true
->>>>>>> 9ea5ab13
 
     echo Check migrating to types in state
     coreType=$(jq -r '.data.snaps["ubuntu-core"].type' /var/lib/snapd/state.json)
