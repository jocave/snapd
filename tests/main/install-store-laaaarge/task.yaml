summary: snap install a large snap from the store (bigger than tmpfs)

<<<<<<< HEAD
# Disabled for Fedora and openSUSE until test case is properly ported
systems: [-fedora-*, -opensuse-*]

=======
>>>>>>> cbc5c63f
prepare: |
    systemctl stop snapd.{service,socket}
    mount -t tmpfs -o rw,nosuid,nodev,size=4 none /tmp
    systemctl start snapd.{socket,service}

restore: |
    systemctl stop snapd.{service,socket}
    umount /tmp || true
    systemctl start snapd.{socket,service}

execute: |
    # test-snapd-tools is about 8k, tmpfs is 4k :-)
    snap install test-snapd-tools
    snap remove test-snapd-tools<|MERGE_RESOLUTION|>--- conflicted
+++ resolved
@@ -1,11 +1,5 @@
 summary: snap install a large snap from the store (bigger than tmpfs)
 
-<<<<<<< HEAD
-# Disabled for Fedora and openSUSE until test case is properly ported
-systems: [-fedora-*, -opensuse-*]
-
-=======
->>>>>>> cbc5c63f
 prepare: |
     systemctl stop snapd.{service,socket}
     mount -t tmpfs -o rw,nosuid,nodev,size=4 none /tmp
