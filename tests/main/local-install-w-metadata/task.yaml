--- conflicted
+++ resolved
@@ -1,12 +1,6 @@
 summary: Checks for local install with metadata from assertions
-<<<<<<< HEAD
-# Disabled for Core as we would need to bother with curl there atm
-# Disabled for Fedora and openSUSE until test case is properly ported
-systems: [-ubuntu-core-16-*, -fedora-*, -opensuse-*]
-=======
 # XXX we would need to bother with curl there atm
 systems: [-ubuntu-core-16-*]
->>>>>>> cbc5c63f
 restore: |
     rm -f test-snapd-tools_*.{snap,assert}
 execute: |
