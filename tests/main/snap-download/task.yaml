--- conflicted
+++ resolved
@@ -1,9 +1,4 @@
 summary: Check that snap download works
-<<<<<<< HEAD
-# Disabled for Fedora and openSUSE until test case is properly ported
-systems: [-fedora-*, -opensuse-*]
-=======
->>>>>>> cbc5c63f
 execute: |
     verify_asserts() {
         fn="$1"
