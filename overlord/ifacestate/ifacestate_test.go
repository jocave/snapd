--- conflicted
+++ resolved
@@ -168,11 +168,8 @@
 		"connect",
 		"discard-conns",
 		"disconnect",
-<<<<<<< HEAD
 		"disconnect-interfaces",
-=======
 		"gadget-connect",
->>>>>>> f7af3a3b
 		"remove-profiles",
 		"setup-profiles",
 		"transition-ubuntu-core"})
@@ -227,12 +224,8 @@
 	c.Assert(slot.Name, Equals, "slot")
 
 	var autoconnect bool
-<<<<<<< HEAD
-	c.Assert(task.Get("auto", &autoconnect), IsNil)
-=======
 	err = task.Get("auto", &autoconnect)
 	c.Assert(err, Equals, state.ErrNoState)
->>>>>>> f7af3a3b
 	c.Assert(autoconnect, Equals, false)
 
 	// verify initial attributes are present in connect task
@@ -3083,7 +3076,6 @@
 	})
 }
 
-<<<<<<< HEAD
 func (s *interfaceManagerSuite) TestDisconnectInterfaces(c *C) {
 	s.mockIfaces(c, &ifacetest.TestInterface{InterfaceName: "test"})
 	mgr := s.manager(c)
@@ -3202,7 +3194,22 @@
 
 	mgr.Ensure()
 	mgr.Wait()
-=======
+
+	s.state.Lock()
+	defer s.state.Unlock()
+
+	c.Assert(strings.Join(t2.Log(), ""), Matches, `.*disconnect-interfaces task for snap "consumer" will be retried because of "consumer" - "producer" conflict`)
+	c.Assert(t2.Status(), Equals, state.DoingStatus)
+}
+
+func (s *interfaceManagerSuite) TestDisconnectInterfacesRetryLink(c *C) {
+	s.testDisconnectInterfacesRetry(c, "link-snap")
+}
+
+func (s *interfaceManagerSuite) TestDisconnectInterfacesRetrySetupProfiles(c *C) {
+	s.testDisconnectInterfacesRetry(c, "setup-profiles")
+}
+
 func (s *interfaceManagerSuite) setupGadgetConnect(c *C) {
 	s.mockIfaces(c, &ifacetest.TestInterface{InterfaceName: "test"})
 	s.mockSnapDecl(c, "consumer", "publisher1", nil)
@@ -3438,23 +3445,10 @@
 
 	err := ioutil.WriteFile(filepath.Join(gadgetInfo.MountDir(), "meta", "gadget.yaml"), gadgetYaml, 0644)
 	c.Assert(err, IsNil)
->>>>>>> f7af3a3b
-
-	s.state.Lock()
-	defer s.state.Unlock()
-
-<<<<<<< HEAD
-	c.Assert(strings.Join(t2.Log(), ""), Matches, `.*disconnect-interfaces task for snap "consumer" will be retried because of "consumer" - "producer" conflict`)
-	c.Assert(t2.Status(), Equals, state.DoingStatus)
-}
-
-func (s *interfaceManagerSuite) TestDisconnectInterfacesRetryLink(c *C) {
-	s.testDisconnectInterfacesRetry(c, "link-snap")
-}
-
-func (s *interfaceManagerSuite) TestDisconnectInterfacesRetrySetupProfiles(c *C) {
-	s.testDisconnectInterfacesRetry(c, "setup-profiles")
-=======
+
+	s.state.Lock()
+	defer s.state.Unlock()
+
 	chg := s.state.NewChange("setting-up", "...")
 	t := s.state.NewTask("gadget-connect", "gadget connections")
 	chg.AddTask(t)
@@ -3485,5 +3479,4 @@
 			"interface": "network-control", "auto": true, "by-gadget": true,
 		},
 	})
->>>>>>> f7af3a3b
 }