--- conflicted
+++ resolved
@@ -51,10 +51,6 @@
 	RemoveSnapCommonData(info *snap.Info) error
 
 	// testing helpers
-<<<<<<< HEAD
-	CurrentSideInfo(cur *snap.Info)
-=======
 	CurrentInfo(cur *snap.Info)
->>>>>>> 75441c00
 	Candidate(sideInfo *snap.SideInfo)
 }