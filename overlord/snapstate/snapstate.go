// -*- Mode: Go; indent-tabs-mode: t -*-

/*
 * Copyright (C) 2016-2017 Canonical Ltd
 *
 * This program is free software: you can redistribute it and/or modify
 * it under the terms of the GNU General Public License version 3 as
 * published by the Free Software Foundation.
 *
 * This program is distributed in the hope that it will be useful,
 * but WITHOUT ANY WARRANTY; without even the implied warranty of
 * MERCHANTABILITY or FITNESS FOR A PARTICULAR PURPOSE.  See the
 * GNU General Public License for more details.
 *
 * You should have received a copy of the GNU General Public License
 * along with this program.  If not, see <http://www.gnu.org/licenses/>.
 *
 */

// Package snapstate implements the manager and state aspects responsible for the installation and removal of snaps.
package snapstate

import (
	"encoding/json"
	"fmt"
	"reflect"
<<<<<<< HEAD
	"time"
=======
	"strings"

	"golang.org/x/net/context"
>>>>>>> 9c573837

	"github.com/snapcore/snapd/boot"
	"github.com/snapcore/snapd/dirs"
	"github.com/snapcore/snapd/i18n"
	"github.com/snapcore/snapd/interfaces"
	"github.com/snapcore/snapd/logger"
	"github.com/snapcore/snapd/overlord/auth"
	"github.com/snapcore/snapd/overlord/configstate/config"
	"github.com/snapcore/snapd/overlord/ifacestate/ifacerepo"
	"github.com/snapcore/snapd/overlord/snapstate/backend"
	"github.com/snapcore/snapd/overlord/state"
	"github.com/snapcore/snapd/release"
	"github.com/snapcore/snapd/snap"
	"github.com/snapcore/snapd/store"
)

// control flags for doInstall
const (
	maybeCore = 1 << iota
	skipConfigure
)

// control flags for "Configure()"
const (
	IgnoreHookError = 1 << iota
	TrackHookError
	UseConfigDefaults
)

func needsMaybeCore(typ snap.Type) int {
	if typ == snap.TypeOS {
		return maybeCore
	}
	return 0
}

func doInstall(st *state.State, snapst *SnapState, snapsup *SnapSetup, flags int) (*state.TaskSet, error) {
	if snapsup.Name() == "system" {
		return nil, fmt.Errorf("cannot install reserved snap name 'system'")
	}
	if snapst.IsInstalled() && !snapst.Active {
		return nil, fmt.Errorf("cannot update disabled snap %q", snapsup.Name())
	}

	if snapsup.Flags.Classic {
		if !release.OnClassic {
			return nil, fmt.Errorf("classic confinement is only supported on classic systems")
		} else if !dirs.SupportsClassicConfinement() {
			return nil, fmt.Errorf(i18n.G("classic confinement requires snaps under /snap or symlink from /snap to %s"), dirs.SnapMountDir)
		}
	}
	if !snapst.IsInstalled() { // install?
		// check that the snap command namespace doesn't conflict with an enabled alias
		if err := checkSnapAliasConflict(st, snapsup.Name()); err != nil {
			return nil, err
		}
	}

	if err := CheckChangeConflict(st, snapsup.Name(), nil, snapst); err != nil {
		return nil, err
	}

	// ensure core gets installed. if it is already installed return
	// an empty task set
	ts := state.NewTaskSet()

	targetRevision := snapsup.Revision()
	revisionStr := ""
	if snapsup.SideInfo != nil {
		revisionStr = fmt.Sprintf(" (%s)", targetRevision)
	}

	// check if we already have the revision locally (alters tasks)
	revisionIsLocal := snapst.LastIndex(targetRevision) >= 0

	prereq := st.NewTask("prerequisites", fmt.Sprintf(i18n.G("Ensure prerequisites for %q are available"), snapsup.Name()))
	prereq.Set("snap-setup", snapsup)

	var prepare, prev *state.Task
	fromStore := false
	// if we have a local revision here we go back to that
	if snapsup.SnapPath != "" || revisionIsLocal {
		prepare = st.NewTask("prepare-snap", fmt.Sprintf(i18n.G("Prepare snap %q%s"), snapsup.SnapPath, revisionStr))
	} else {
		fromStore = true
		prepare = st.NewTask("download-snap", fmt.Sprintf(i18n.G("Download snap %q%s from channel %q"), snapsup.Name(), revisionStr, snapsup.Channel))
	}
	prepare.Set("snap-setup", snapsup)
	prepare.WaitFor(prereq)

	tasks := []*state.Task{prereq, prepare}
	addTask := func(t *state.Task) {
		t.Set("snap-setup-task", prepare.ID())
		t.WaitFor(prev)
		tasks = append(tasks, t)
	}
	prev = prepare

	if fromStore {
		// fetch and check assertions
		checkAsserts := st.NewTask("validate-snap", fmt.Sprintf(i18n.G("Fetch and check assertions for snap %q%s"), snapsup.Name(), revisionStr))
		addTask(checkAsserts)
		prev = checkAsserts
	}

	// mount
	if !revisionIsLocal {
		mount := st.NewTask("mount-snap", fmt.Sprintf(i18n.G("Mount snap %q%s"), snapsup.Name(), revisionStr))
		addTask(mount)
		prev = mount
	}

	// run refresh hooks when updating existing snap, otherwise run install hook further down.
	runRefreshHooks := (snapst.IsInstalled() && !snapsup.Flags.Revert)
	if runRefreshHooks {
		preRefreshHook := SetupPreRefreshHook(st, snapsup.Name())
		addTask(preRefreshHook)
		prev = preRefreshHook
	}

	if snapst.IsInstalled() {
		// unlink-current-snap (will stop services for copy-data)
		stop := st.NewTask("stop-snap-services", fmt.Sprintf(i18n.G("Stop snap %q services"), snapsup.Name()))
		stop.Set("stop-reason", snap.StopReasonRefresh)
		addTask(stop)
		prev = stop

		removeAliases := st.NewTask("remove-aliases", fmt.Sprintf(i18n.G("Remove aliases for snap %q"), snapsup.Name()))
		addTask(removeAliases)
		prev = removeAliases

		unlink := st.NewTask("unlink-current-snap", fmt.Sprintf(i18n.G("Make current revision for snap %q unavailable"), snapsup.Name()))
		addTask(unlink)
		prev = unlink
	}

	// copy-data (needs stopped services by unlink)
	if !snapsup.Flags.Revert {
		copyData := st.NewTask("copy-snap-data", fmt.Sprintf(i18n.G("Copy snap %q data"), snapsup.Name()))
		addTask(copyData)
		prev = copyData
	}

	// security
	setupSecurity := st.NewTask("setup-profiles", fmt.Sprintf(i18n.G("Setup snap %q%s security profiles"), snapsup.Name(), revisionStr))
	addTask(setupSecurity)
	prev = setupSecurity

	// finalize (wrappers+current symlink)
	linkSnap := st.NewTask("link-snap", fmt.Sprintf(i18n.G("Make snap %q%s available to the system"), snapsup.Name(), revisionStr))
	addTask(linkSnap)
	prev = linkSnap

	// security: phase 2, no-op unless core
	if flags&maybeCore != 0 {
		setupSecurityPhase2 := st.NewTask("setup-profiles", fmt.Sprintf(i18n.G("Setup snap %q%s security profiles (phase 2)"), snapsup.Name(), revisionStr))
		setupSecurityPhase2.Set("core-phase-2", true)
		addTask(setupSecurityPhase2)
		prev = setupSecurityPhase2
	}

	// auto-connections
	autoConnect := st.NewTask("auto-connect", fmt.Sprintf(i18n.G("Automatically connect eligible plugs and slots of snap %q"), snapsup.Name()))
	addTask(autoConnect)
	prev = autoConnect

	// setup aliases
	setAutoAliases := st.NewTask("set-auto-aliases", fmt.Sprintf(i18n.G("Set automatic aliases for snap %q"), snapsup.Name()))
	addTask(setAutoAliases)
	prev = setAutoAliases

	setupAliases := st.NewTask("setup-aliases", fmt.Sprintf(i18n.G("Setup snap %q aliases"), snapsup.Name()))
	addTask(setupAliases)
	prev = setupAliases

	if runRefreshHooks {
		postRefreshHook := SetupPostRefreshHook(st, snapsup.Name())
		addTask(postRefreshHook)
		prev = postRefreshHook
	}

	// only run install hook if installing the snap for the first time
	if !snapst.IsInstalled() {
		installHook := SetupInstallHook(st, snapsup.Name())
		addTask(installHook)
		prev = installHook
	}

	// run new serices
	startSnapServices := st.NewTask("start-snap-services", fmt.Sprintf(i18n.G("Start snap %q%s services"), snapsup.Name(), revisionStr))
	addTask(startSnapServices)
	prev = startSnapServices

	// Do not do that if we are reverting to a local revision
	if snapst.IsInstalled() && !snapsup.Flags.Revert {
		seq := snapst.Sequence
		currentIndex := snapst.LastIndex(snapst.Current)

		// discard everything after "current" (we may have reverted to
		// a previous versions earlier)
		for i := currentIndex + 1; i < len(seq); i++ {
			si := seq[i]
			if si.Revision == targetRevision {
				// but don't discard this one; its' the thing we're switching to!
				continue
			}
			ts := removeInactiveRevision(st, snapsup.Name(), si.Revision)
			ts.WaitFor(prev)
			tasks = append(tasks, ts.Tasks()...)
			prev = tasks[len(tasks)-1]
		}

		// make sure we're not scheduling the removal of the target
		// revision in the case where the target revision is already in
		// the sequence.
		for i := 0; i < currentIndex; i++ {
			si := seq[i]
			if si.Revision == targetRevision {
				// we do *not* want to removeInactiveRevision of this one
				copy(seq[i:], seq[i+1:])
				seq = seq[:len(seq)-1]
				currentIndex--
			}
		}

		// normal garbage collect
		for i := 0; i <= currentIndex-2; i++ {
			si := seq[i]
			if boot.InUse(snapsup.Name(), si.Revision) {
				continue
			}
			ts := removeInactiveRevision(st, snapsup.Name(), si.Revision)
			ts.WaitFor(prev)
			tasks = append(tasks, ts.Tasks()...)
			prev = tasks[len(tasks)-1]
		}

		addTask(st.NewTask("cleanup", fmt.Sprintf("Clean up %q%s install", snapsup.Name(), revisionStr)))
	}

	installSet := state.NewTaskSet(tasks...)
	installSet.WaitAll(ts)
	ts.AddAll(installSet)

	if flags&skipConfigure != 0 {
		return installSet, nil
	}

	var confFlags int
	if !snapst.IsInstalled() && snapsup.SideInfo != nil && snapsup.SideInfo.SnapID != "" {
		// installation, run configure using the gadget defaults
		// if available
		confFlags |= UseConfigDefaults
	}

	configSet := ConfigureSnap(st, snapsup.Name(), confFlags)
	configSet.WaitAll(ts)
	ts.AddAll(configSet)

	return ts, nil
}

// ConfigureSnap returns a set of tasks to configure snapName as done during installation/refresh.
func ConfigureSnap(st *state.State, snapName string, confFlags int) *state.TaskSet {
	// This is slightly ugly, ideally we would check the type instead
	// of hardcoding the name here. Unfortunately we do not have the
	// type until we actually run the change.
	if snapName == defaultCoreSnapName {
		confFlags |= IgnoreHookError
		confFlags |= TrackHookError
	}
	return Configure(st, snapName, nil, confFlags)
}

var Configure = func(st *state.State, snapName string, patch map[string]interface{}, flags int) *state.TaskSet {
	panic("internal error: snapstate.Configure is unset")
}

var SetupInstallHook = func(st *state.State, snapName string) *state.Task {
	panic("internal error: snapstate.SetupInstallHook is unset")
}

var SetupPreRefreshHook = func(st *state.State, snapName string) *state.Task {
	panic("internal error: snapstate.SetupPreRefreshHook is unset")
}

var SetupPostRefreshHook = func(st *state.State, snapName string) *state.Task {
	panic("internal error: snapstate.SetupPostRefreshHook is unset")
}

var SetupRemoveHook = func(st *state.State, snapName string) *state.Task {
	panic("internal error: snapstate.SetupRemoveHook is unset")
}

// snapTopicalTasks are tasks that characterize changes on a snap that
// cannot be run concurrently and should conflict with each other.
var snapTopicalTasks = map[string]bool{
	"link-snap":           true,
	"unlink-snap":         true,
	"switch-snap":         true,
	"switch-snap-channel": true,
	"toggle-snap-flags":   true,
	"refresh-aliases":     true,
	"prune-auto-aliases":  true,
	"alias":               true,
	"unalias":             true,
	"disable-aliases":     true,
	"prefer-aliases":      true,
	"connect":             true,
	"disconnect":          true,
}

func getPlugAndSlotRefs(task *state.Task) (*interfaces.PlugRef, *interfaces.SlotRef, error) {
	var plugRef interfaces.PlugRef
	var slotRef interfaces.SlotRef
	if err := task.Get("plug", &plugRef); err != nil {
		return nil, nil, err
	}
	if err := task.Get("slot", &slotRef); err != nil {
		return nil, nil, err
	}
	return &plugRef, &slotRef, nil
}

func ChangeConflictError(snapName, kind string) *changeConflictError {
	return &changeConflictError{
		snapName:   snapName,
		changeKind: kind,
	}
}

type changeConflictError struct {
	snapName   string
	changeKind string
}

func (e changeConflictError) Error() string {
	if e.changeKind != "" {
		return fmt.Sprintf("snap %q has %q change in progress", e.snapName, e.changeKind)
	}
	return fmt.Sprintf("snap %q has changes in progress", e.snapName)
}

// CheckChangeConflictMany ensures that for the given snapNames no other
// changes that alters the snaps (like remove, install, refresh) are in
// progress. If a conflict is detected an error is returned.
//
// It's like CheckChangeConflict, but for multiple snaps, and does not
// check snapst.
func CheckChangeConflictMany(st *state.State, snapNames []string, checkConflictPredicate func(task *state.Task) bool) error {
	snapMap := make(map[string]bool, len(snapNames))
	for _, k := range snapNames {
		snapMap[k] = true
	}

	for _, chg := range st.Changes() {
		if chg.Status().Ready() {
			continue
		}
		if chg.Kind() == "transition-ubuntu-core" {
			return fmt.Errorf("ubuntu-core to core transition in progress, no other changes allowed until this is done")
		}
	}

	for _, task := range st.Tasks() {
		k := task.Kind()
		chg := task.Change()
		if snapTopicalTasks[k] && (chg == nil || !chg.Status().Ready()) {
			if k == "connect" || k == "disconnect" {
				plugRef, slotRef, err := getPlugAndSlotRefs(task)
				if err != nil {
					return fmt.Errorf("internal error: cannot obtain plug/slot data from task: %s", task.Summary())
				}
				if (snapMap[plugRef.Snap] || snapMap[slotRef.Snap]) && (checkConflictPredicate == nil || checkConflictPredicate(task)) {
					var snapName string
					if snapMap[plugRef.Snap] {
						snapName = plugRef.Snap
					} else {
						snapName = slotRef.Snap
					}
					return changeConflictError{snapName, chg.Kind()}
				}
			} else {
				snapsup, err := TaskSnapSetup(task)
				if err != nil {
					return fmt.Errorf("internal error: cannot obtain snap setup from task: %s", task.Summary())
				}
				snapName := snapsup.Name()
				if (snapMap[snapName]) && (checkConflictPredicate == nil || checkConflictPredicate(task)) {
					return changeConflictError{snapName, chg.Kind()}
				}
			}
		}
	}

	return nil
}

type changeDuringInstallError struct {
	snapName string
}

func (c changeDuringInstallError) Error() string {
	return fmt.Sprintf("snap %q state changed during install preparations", c.snapName)
}

// CheckChangeConflict ensures that for the given snapName no other
// changes that alters the snap (like remove, install, refresh) are in
// progress. It also ensures that snapst (if not nil) did not get
// modified. If a conflict is detected an error is returned.
func CheckChangeConflict(st *state.State, snapName string, checkConflictPredicate func(task *state.Task) bool, snapst *SnapState) error {
	if err := CheckChangeConflictMany(st, []string{snapName}, checkConflictPredicate); err != nil {
		return err
	}

	if snapst != nil {
		// caller wants us to also make sure the SnapState in state
		// matches the one they provided. Necessary because we need to
		// unlock while talking to the store, during which a change can
		// sneak in (if it's before the taskset is created) (e.g. for
		// install, while getting the snap info; for refresh, when
		// getting what needs refreshing).
		var cursnapst SnapState
		if err := Get(st, snapName, &cursnapst); err != nil && err != state.ErrNoState {
			return err
		}

		// TODO: implement the rather-boring-but-more-performant SnapState.Equals
		if !reflect.DeepEqual(snapst, &cursnapst) {
			return changeDuringInstallError{snapName: snapName}
		}
	}

	return nil
}

<<<<<<< HEAD
// GuardCoreSetupProfilesPhase2 decides for a setup-profiles task that
// could be a phase 2 security setup for core whether to proceed, wait
// (via Retry) or there is nothing to do. Helper for ifacestate.
func GuardCoreSetupProfilesPhase2(task *state.Task, snapsup *SnapSetup, snapInfo *snap.Info) (proceed bool, err error) {
	var corePhase2 bool
	if err := task.Get("core-phase-2", &corePhase2); err != nil && err != state.ErrNoState {
		return false, err
	}
	if !corePhase2 {
		// common setup-profiles, proceed
		return true, nil
	}
	// phase 2 setup-profiles
	if snapInfo.Type != snap.TypeOS {
		// not the core snap, nothing to do
		return false, nil
	}
	if ok, _ := task.State().Restarting(); ok {
		// don't continue until we are in the restarted snapd
		task.Logf("Waiting for restart...")
		return false, &state.Retry{}
	}
	// if not on classic check there was no rollback
	if !release.OnClassic {
		// TODO: double check that we really rebooted
		// otherwise this could be just a spurious restart
		// of snapd
		name, rev, err := CurrentBootNameAndRevision(snap.TypeOS)
		if err == ErrBootNameAndRevisionAgain {
			return false, &state.Retry{After: 5 * time.Second}
		}
		if err != nil {
			return false, err
		}
		if snapsup.Name() != name || snapInfo.Revision != rev {
			return false, fmt.Errorf("cannot finish core installation, there was a rollback across reboot")
		}
	}
	return true, nil
=======
func contentAttr(attrer interfaces.Attrer) string {
	var s string
	err := attrer.Attr("content", &s)
	if err != nil {
		return ""
	}
	return s
}

func contentIfaceAvailable(st *state.State, contentTag string) bool {
	repo := ifacerepo.Get(st)
	for _, slot := range repo.AllSlots("content") {
		if contentAttr(slot) == "" {
			continue
		}
		if contentAttr(slot) == contentTag {
			return true
		}
	}
	return false
}

// defaultContentPlugProviders takes a snap.Info and returns what
// default providers there are.
func defaultContentPlugProviders(st *state.State, info *snap.Info) []string {
	out := []string{}
	for _, plug := range info.Plugs {
		if plug.Interface == "content" {
			if contentAttr(plug) == "" {
				continue
			}
			if !contentIfaceAvailable(st, contentAttr(plug)) {
				var dprovider string
				err := plug.Attr("default-provider", &dprovider)
				if err != nil || dprovider == "" {
					continue
				}
				// The default-provider is a name. However old
				// documentation said it is "snapname:ifname",
				// we deal with this gracefully by just
				// stripping of the part after the ":"
				out = append(out, strings.Split(dprovider, ":")[0])
			}
		}
	}
	return out
}

// validateFeatureFlags validates the given snap only uses experimental
// features that are enabled by the user.
func validateFeatureFlags(st *state.State, info *snap.Info) error {
	if len(info.Layout) == 0 {
		return nil
	}

	tr := config.NewTransaction(st)
	var featureFlagLayouts bool
	if err := tr.GetMaybe("core", "experimental.layouts", &featureFlagLayouts); err != nil {
		return err
	}
	if featureFlagLayouts {
		return nil
	}

	return fmt.Errorf("cannot use experimental 'layouts' feature, set option 'experimental.layouts' to true and try again")
>>>>>>> 9c573837
}

// InstallPath returns a set of tasks for installing snap from a file path.
// Note that the state must be locked by the caller.
// The provided SideInfo can contain just a name which results in a
// local revision and sideloading, or full metadata in which case it
// the snap will appear as installed from the store.
func InstallPath(st *state.State, si *snap.SideInfo, path, channel string, flags Flags) (*state.TaskSet, error) {
	name := si.RealName
	if name == "" {
		return nil, fmt.Errorf("internal error: snap name to install %q not provided", path)
	}

	var snapst SnapState
	err := Get(st, name, &snapst)
	if err != nil && err != state.ErrNoState {
		return nil, err
	}

	if si.SnapID != "" {
		if si.Revision.Unset() {
			return nil, fmt.Errorf("internal error: snap id set to install %q but revision is unset", path)
		}
	}

	instFlags := maybeCore
	if flags.SkipConfigure {
		// extract it as a doInstall flag, this is not passed
		// into SnapSetup
		instFlags |= skipConfigure
	}

	// It is ok do open the snap file here because we either
	// have side info or the user passed --dangerous
	info, container, err := backend.OpenSnapFile(path, si)
	if err != nil {
		return nil, err
	}

	if err := validateContainer(container, info, logger.Noticef); err != nil {
		return nil, err
	}
	if err := validateFeatureFlags(st, info); err != nil {
		return nil, err
	}

	snapsup := &SnapSetup{
		Base:     info.Base,
		Prereq:   defaultContentPlugProviders(st, info),
		SideInfo: si,
		SnapPath: path,
		Channel:  channel,
		Flags:    flags.ForSnapSetup(),
	}

	return doInstall(st, &snapst, snapsup, instFlags)
}

// TryPath returns a set of tasks for trying a snap from a file path.
// Note that the state must be locked by the caller.
func TryPath(st *state.State, name, path string, flags Flags) (*state.TaskSet, error) {
	flags.TryMode = true

	return InstallPath(st, &snap.SideInfo{RealName: name}, path, "", flags)
}

// Install returns a set of tasks for installing snap.
// Note that the state must be locked by the caller.
func Install(st *state.State, name, channel string, revision snap.Revision, userID int, flags Flags) (*state.TaskSet, error) {
	if channel == "" {
		channel = "stable"
	}

	var snapst SnapState
	err := Get(st, name, &snapst)
	if err != nil && err != state.ErrNoState {
		return nil, err
	}
	if snapst.IsInstalled() {
		return nil, &snap.AlreadyInstalledError{Snap: name}
	}

	info, err := snapInfo(st, name, channel, revision, userID)
	if err != nil {
		return nil, err
	}

	if err := validateInfoAndFlags(info, &snapst, flags); err != nil {
		return nil, err
	}
	if err := validateFeatureFlags(st, info); err != nil {
		return nil, err
	}

	snapsup := &SnapSetup{
		Channel:      channel,
		Base:         info.Base,
		Prereq:       defaultContentPlugProviders(st, info),
		UserID:       userID,
		Flags:        flags.ForSnapSetup(),
		DownloadInfo: &info.DownloadInfo,
		SideInfo:     &info.SideInfo,
	}

	return doInstall(st, &snapst, snapsup, needsMaybeCore(info.Type))
}

// InstallMany installs everything from the given list of names.
// Note that the state must be locked by the caller.
func InstallMany(st *state.State, names []string, userID int) ([]string, []*state.TaskSet, error) {
	installed := make([]string, 0, len(names))
	tasksets := make([]*state.TaskSet, 0, len(names))
	for _, name := range names {
		ts, err := Install(st, name, "", snap.R(0), userID, Flags{})
		// FIXME: is this expected behavior?
		if _, ok := err.(*snap.AlreadyInstalledError); ok {
			continue
		}
		if err != nil {
			return nil, nil, err
		}
		installed = append(installed, name)
		ts.JoinLane(st.NewLane())
		tasksets = append(tasksets, ts)
	}

	return installed, tasksets, nil
}

// RefreshCandidates gets a list of candidates for update
// Note that the state must be locked by the caller.
func RefreshCandidates(st *state.State, user *auth.UserState) ([]*snap.Info, error) {
	updates, _, _, err := refreshCandidates(context.TODO(), st, nil, user, nil)
	return updates, err
}

// ValidateRefreshes allows to hook validation into the handling of refresh candidates.
var ValidateRefreshes func(st *state.State, refreshes []*snap.Info, ignoreValidation map[string]bool, userID int) (validated []*snap.Info, err error)

// UpdateMany updates everything from the given list of names that the
// store says is updateable. If the list is empty, update everything.
// Note that the state must be locked by the caller.
func UpdateMany(ctx context.Context, st *state.State, names []string, userID int) ([]string, []*state.TaskSet, error) {
	user, err := userFromUserID(st, userID)
	if err != nil {
		return nil, nil, err
	}

	updates, stateByID, ignoreValidation, err := refreshCandidates(ctx, st, names, user, nil)
	if err != nil {
		return nil, nil, err
	}

	if ValidateRefreshes != nil && len(updates) != 0 {
		updates, err = ValidateRefreshes(st, updates, ignoreValidation, userID)
		if err != nil {
			// not doing "refresh all" report the error
			if len(names) != 0 {
				return nil, nil, err
			}
			// doing "refresh all", log the problems
			logger.Noticef("cannot refresh some snaps: %v", err)
		}
	}

	params := func(update *snap.Info) (string, Flags, *SnapState) {
		snapst := stateByID[update.SnapID]
		return snapst.Channel, snapst.Flags, snapst

	}

	return doUpdate(st, names, updates, params, userID)
}

func doUpdate(st *state.State, names []string, updates []*snap.Info, params func(*snap.Info) (channel string, flags Flags, snapst *SnapState), userID int) ([]string, []*state.TaskSet, error) {
	tasksets := make([]*state.TaskSet, 0, len(updates))

	refreshAll := len(names) == 0
	var nameSet map[string]bool
	if len(names) != 0 {
		nameSet = make(map[string]bool, len(names))
		for _, name := range names {
			nameSet[name] = true
		}
	}

	newAutoAliases, mustPruneAutoAliases, transferTargets, err := autoAliasesUpdate(st, names, updates)
	if err != nil {
		return nil, nil, err
	}

	reportUpdated := make(map[string]bool, len(updates))
	var pruningAutoAliasesTs *state.TaskSet

	if len(mustPruneAutoAliases) != 0 {
		var err error
		pruningAutoAliasesTs, err = applyAutoAliasesDelta(st, mustPruneAutoAliases, "prune", refreshAll, func(snapName string, _ *state.TaskSet) {
			if nameSet[snapName] {
				reportUpdated[snapName] = true
			}
		})
		if err != nil {
			return nil, nil, err
		}
		tasksets = append(tasksets, pruningAutoAliasesTs)
	}

	// wait for the auto-alias prune tasks as needed
	scheduleUpdate := func(snapName string, ts *state.TaskSet) {
		if pruningAutoAliasesTs != nil && (mustPruneAutoAliases[snapName] != nil || transferTargets[snapName]) {
			ts.WaitAll(pruningAutoAliasesTs)
		}
		reportUpdated[snapName] = true
	}

	for _, update := range updates {
		channel, flags, snapst := params(update)

		if err := validateInfoAndFlags(update, snapst, flags); err != nil {
			if refreshAll {
				logger.Noticef("cannot update %q: %v", update.Name(), err)
				continue
			}
			return nil, nil, err
		}
		if err := validateFeatureFlags(st, update); err != nil {
			if refreshAll {
				logger.Noticef("cannot update %q: %v", update.Name(), err)
				continue
			}
			return nil, nil, err
		}

		snapUserID, err := userIDForSnap(st, snapst, userID)
		if err != nil {
			return nil, nil, err
		}

		snapsup := &SnapSetup{
			Channel:      channel,
			UserID:       snapUserID,
			Flags:        flags.ForSnapSetup(),
			DownloadInfo: &update.DownloadInfo,
			SideInfo:     &update.SideInfo,
		}

		ts, err := doInstall(st, snapst, snapsup, needsMaybeCore(update.Type))
		if err != nil {
			if refreshAll {
				// doing "refresh all", just skip this snap
				logger.Noticef("cannot refresh snap %q: %v", update.Name(), err)
				continue
			}
			return nil, nil, err
		}
		ts.JoinLane(st.NewLane())

		scheduleUpdate(update.Name(), ts)
		tasksets = append(tasksets, ts)
	}

	if len(newAutoAliases) != 0 {
		addAutoAliasesTs, err := applyAutoAliasesDelta(st, newAutoAliases, "refresh", refreshAll, scheduleUpdate)
		if err != nil {
			return nil, nil, err
		}
		tasksets = append(tasksets, addAutoAliasesTs)
	}

	updated := make([]string, 0, len(reportUpdated))
	for name := range reportUpdated {
		updated = append(updated, name)
	}

	return updated, tasksets, nil
}

func applyAutoAliasesDelta(st *state.State, delta map[string][]string, op string, refreshAll bool, linkTs func(snapName string, ts *state.TaskSet)) (*state.TaskSet, error) {
	applyTs := state.NewTaskSet()
	kind := "refresh-aliases"
	msg := i18n.G("Refresh aliases for snap %q")
	if op == "prune" {
		kind = "prune-auto-aliases"
		msg = i18n.G("Prune automatic aliases for snap %q")
	}
	for snapName, aliases := range delta {
		if err := CheckChangeConflict(st, snapName, nil, nil); err != nil {
			if refreshAll {
				// doing "refresh all", just skip this snap
				logger.Noticef("cannot %s automatic aliases for snap %q: %v", op, snapName, err)
				continue
			}
			return nil, err
		}

		snapsup := &SnapSetup{
			SideInfo: &snap.SideInfo{RealName: snapName},
		}
		alias := st.NewTask(kind, fmt.Sprintf(msg, snapsup.Name()))
		alias.Set("snap-setup", &snapsup)
		if op == "prune" {
			alias.Set("aliases", aliases)
		}
		ts := state.NewTaskSet(alias)
		linkTs(snapName, ts)
		applyTs.AddAll(ts)
	}
	return applyTs, nil
}

func autoAliasesUpdate(st *state.State, names []string, updates []*snap.Info) (changed map[string][]string, mustPrune map[string][]string, transferTargets map[string]bool, err error) {
	changed, dropped, err := autoAliasesDelta(st, nil)
	if err != nil {
		if len(names) != 0 {
			// not "refresh all", error
			return nil, nil, nil, err
		}
		// log and continue
		logger.Noticef("cannot find the delta for automatic aliases for some snaps: %v", err)
	}

	refreshAll := len(names) == 0

	// dropped alias -> snapName
	droppedAliases := make(map[string][]string, len(dropped))
	for snapName, aliases := range dropped {
		for _, alias := range aliases {
			droppedAliases[alias] = append(droppedAliases[alias], snapName)
		}
	}

	// filter changed considering only names if set:
	// we add auto-aliases only for mentioned snaps
	if !refreshAll && len(changed) != 0 {
		filteredChanged := make(map[string][]string, len(changed))
		for _, name := range names {
			if changed[name] != nil {
				filteredChanged[name] = changed[name]
			}
		}
		changed = filteredChanged
	}

	// mark snaps that are sources or target of transfers
	transferSources := make(map[string]bool, len(dropped))
	transferTargets = make(map[string]bool, len(changed))
	for snapName, aliases := range changed {
		for _, alias := range aliases {
			if sources := droppedAliases[alias]; len(sources) != 0 {
				transferTargets[snapName] = true
				for _, source := range sources {
					transferSources[source] = true
				}
			}
		}
	}

	// snaps with updates
	updating := make(map[string]bool, len(updates))
	for _, info := range updates {
		updating[info.Name()] = true
	}

	// add explicitly auto-aliases only for snaps that are not updated
	for snapName := range changed {
		if updating[snapName] {
			delete(changed, snapName)
		}
	}

	// prune explicitly auto-aliases only for snaps that are mentioned
	// and not updated OR the source of transfers
	mustPrune = make(map[string][]string, len(dropped))
	for snapName := range transferSources {
		mustPrune[snapName] = dropped[snapName]
	}
	if refreshAll {
		for snapName, aliases := range dropped {
			if !updating[snapName] {
				mustPrune[snapName] = aliases
			}
		}
	} else {
		for _, name := range names {
			if !updating[name] && dropped[name] != nil {
				mustPrune[name] = dropped[name]
			}
		}
	}

	return changed, mustPrune, transferTargets, nil
}

// Switch switches a snap to a new channel
func Switch(st *state.State, name, channel string) (*state.TaskSet, error) {
	var snapst SnapState
	err := Get(st, name, &snapst)
	if err != nil && err != state.ErrNoState {
		return nil, err
	}
	if !snapst.IsInstalled() {
		return nil, &snap.NotInstalledError{Snap: name}
	}

	if err := CheckChangeConflict(st, name, nil, nil); err != nil {
		return nil, err
	}

	snapsup := &SnapSetup{
		SideInfo: snapst.CurrentSideInfo(),
		Channel:  channel,
	}

	switchSnap := st.NewTask("switch-snap", fmt.Sprintf(i18n.G("Switch snap %q to %s"), snapsup.Name(), snapsup.Channel))
	switchSnap.Set("snap-setup", &snapsup)

	return state.NewTaskSet(switchSnap), nil
}

// Update initiates a change updating a snap.
// Note that the state must be locked by the caller.
func Update(st *state.State, name, channel string, revision snap.Revision, userID int, flags Flags) (*state.TaskSet, error) {
	var snapst SnapState
	err := Get(st, name, &snapst)
	if err != nil && err != state.ErrNoState {
		return nil, err
	}
	if !snapst.IsInstalled() {
		return nil, &snap.NotInstalledError{Snap: name}
	}

	// FIXME: snaps that are not active are skipped for now
	//        until we know what we want to do
	if !snapst.Active {
		return nil, fmt.Errorf("refreshing disabled snap %q not supported", name)
	}

	if channel == "" {
		channel = snapst.Channel
	}

	// TODO: make flags be per revision to avoid this logic (that
	//       leaves corner cases all over the place)
	if !(flags.JailMode || flags.DevMode) {
		flags.Classic = flags.Classic || snapst.Flags.Classic
	}

	var updates []*snap.Info
	info, infoErr := infoForUpdate(st, &snapst, name, channel, revision, userID, flags)
	switch infoErr {
	case nil:
		updates = append(updates, info)
	case store.ErrNoUpdateAvailable:
		// there may be some new auto-aliases
	default:
		return nil, infoErr
	}

	params := func(update *snap.Info) (string, Flags, *SnapState) {
		return channel, flags, &snapst
	}

	_, tts, err := doUpdate(st, []string{name}, updates, params, userID)
	if err != nil {
		return nil, err
	}

	// see if we need to update the channel or toggle ignore-validation
	if infoErr == store.ErrNoUpdateAvailable && (snapst.Channel != channel || snapst.IgnoreValidation != flags.IgnoreValidation) {
		if err := CheckChangeConflict(st, name, nil, nil); err != nil {
			return nil, err
		}

		snapsup := &SnapSetup{
			SideInfo: snapst.CurrentSideInfo(),
			Flags:    snapst.Flags.ForSnapSetup(),
		}

		if snapst.Channel != channel {
			// update the tracked channel
			snapsup.Channel = channel
			// Update the current snap channel as well. This ensures that
			// the UI displays the right values.
			snapsup.SideInfo.Channel = channel

			switchSnap := st.NewTask("switch-snap-channel", fmt.Sprintf(i18n.G("Switch snap %q from %s to %s"), snapsup.Name(), snapst.Channel, channel))
			switchSnap.Set("snap-setup", &snapsup)

			switchSnapTs := state.NewTaskSet(switchSnap)
			for _, ts := range tts {
				switchSnapTs.WaitAll(ts)
			}
			tts = append(tts, switchSnapTs)
		}

		if snapst.IgnoreValidation != flags.IgnoreValidation {
			// toggle ignore validation
			snapsup.IgnoreValidation = flags.IgnoreValidation
			toggle := st.NewTask("toggle-snap-flags", fmt.Sprintf(i18n.G("Toggle snap %q flags"), snapsup.Name()))
			toggle.Set("snap-setup", &snapsup)

			toggleTs := state.NewTaskSet(toggle)
			for _, ts := range tts {
				toggleTs.WaitAll(ts)
			}
			tts = append(tts, toggleTs)
		}
	}

	if len(tts) == 0 && len(updates) == 0 {
		// really nothing to do, return the original no-update-available error
		return nil, infoErr
	}
	flat := state.NewTaskSet()
	for _, ts := range tts {
		flat.AddAll(ts)
	}
	return flat, nil
}

func infoForUpdate(st *state.State, snapst *SnapState, name, channel string, revision snap.Revision, userID int, flags Flags) (*snap.Info, error) {
	if revision.Unset() {
		// good ol' refresh
		opts := &updateInfoOpts{
			channel:          channel,
			ignoreValidation: flags.IgnoreValidation,
			amend:            flags.Amend,
		}
		info, err := updateInfo(st, snapst, opts, userID)
		if err != nil {
			return nil, err
		}
		if err := validateInfoAndFlags(info, snapst, flags); err != nil {
			return nil, err
		}
		if ValidateRefreshes != nil && !flags.IgnoreValidation {
			_, err := ValidateRefreshes(st, []*snap.Info{info}, nil, userID)
			if err != nil {
				return nil, err
			}
		}
		return info, nil
	}
	var sideInfo *snap.SideInfo
	for _, si := range snapst.Sequence {
		if si.Revision == revision {
			sideInfo = si
			break
		}
	}
	if sideInfo == nil {
		// refresh from given revision from store
		return updateToRevisionInfo(st, snapst, channel, revision, userID)
	}

	// refresh-to-local
	return readInfo(name, sideInfo)
}

// AutoRefreshAssertions allows to hook fetching of important assertions
// into the Autorefresh function.
var AutoRefreshAssertions func(st *state.State, userID int) error

// AutoRefresh is the wrapper that will do a refresh of all the installed
// snaps on the system. In addition to that it will also refresh important
// assertions.
func AutoRefresh(ctx context.Context, st *state.State) ([]string, []*state.TaskSet, error) {
	userID := 0

	if AutoRefreshAssertions != nil {
		if err := AutoRefreshAssertions(st, userID); err != nil {
			return nil, nil, err
		}
	}

	return UpdateMany(ctx, st, nil, userID)
}

// Enable sets a snap to the active state
func Enable(st *state.State, name string) (*state.TaskSet, error) {
	var snapst SnapState
	err := Get(st, name, &snapst)
	if err == state.ErrNoState {
		return nil, &snap.NotInstalledError{Snap: name}
	}
	if err != nil {
		return nil, err
	}

	if snapst.Active {
		return nil, fmt.Errorf("snap %q already enabled", name)
	}

	if err := CheckChangeConflict(st, name, nil, nil); err != nil {
		return nil, err
	}

	snapsup := &SnapSetup{
		SideInfo: snapst.CurrentSideInfo(),
		Flags:    snapst.Flags.ForSnapSetup(),
	}

	prepareSnap := st.NewTask("prepare-snap", fmt.Sprintf(i18n.G("Prepare snap %q (%s)"), snapsup.Name(), snapst.Current))
	prepareSnap.Set("snap-setup", &snapsup)

	setupProfiles := st.NewTask("setup-profiles", fmt.Sprintf(i18n.G("Setup snap %q (%s) security profiles"), snapsup.Name(), snapst.Current))
	setupProfiles.Set("snap-setup-task", prepareSnap.ID())
	setupProfiles.WaitFor(prepareSnap)

	linkSnap := st.NewTask("link-snap", fmt.Sprintf(i18n.G("Make snap %q (%s) available to the system"), snapsup.Name(), snapst.Current))
	linkSnap.Set("snap-setup-task", prepareSnap.ID())
	linkSnap.WaitFor(setupProfiles)

	// setup aliases
	setupAliases := st.NewTask("setup-aliases", fmt.Sprintf(i18n.G("Setup snap %q aliases"), snapsup.Name()))
	setupAliases.Set("snap-setup-task", prepareSnap.ID())
	setupAliases.WaitFor(linkSnap)

	startSnapServices := st.NewTask("start-snap-services", fmt.Sprintf(i18n.G("Start snap %q (%s) services"), snapsup.Name(), snapst.Current))
	startSnapServices.Set("snap-setup-task", prepareSnap.ID())
	startSnapServices.WaitFor(setupAliases)

	return state.NewTaskSet(prepareSnap, setupProfiles, linkSnap, setupAliases, startSnapServices), nil
}

// Disable sets a snap to the inactive state
func Disable(st *state.State, name string) (*state.TaskSet, error) {
	var snapst SnapState
	err := Get(st, name, &snapst)
	if err == state.ErrNoState {
		return nil, &snap.NotInstalledError{Snap: name}
	}
	if err != nil {
		return nil, err
	}
	if !snapst.Active {
		return nil, fmt.Errorf("snap %q already disabled", name)
	}

	info, err := Info(st, name, snapst.Current)
	if err != nil {
		return nil, err
	}
	if !canDisable(info) {
		return nil, fmt.Errorf("snap %q cannot be disabled", name)
	}

	if err := CheckChangeConflict(st, name, nil, nil); err != nil {
		return nil, err
	}

	snapsup := &SnapSetup{
		SideInfo: &snap.SideInfo{
			RealName: name,
			Revision: snapst.Current,
		},
	}

	stopSnapServices := st.NewTask("stop-snap-services", fmt.Sprintf(i18n.G("Stop snap %q (%s) services"), snapsup.Name(), snapst.Current))
	stopSnapServices.Set("snap-setup", &snapsup)
	stopSnapServices.Set("stop-reason", snap.StopReasonDisable)

	removeAliases := st.NewTask("remove-aliases", fmt.Sprintf(i18n.G("Remove aliases for snap %q"), snapsup.Name()))
	removeAliases.Set("snap-setup-task", stopSnapServices.ID())
	removeAliases.WaitFor(stopSnapServices)

	unlinkSnap := st.NewTask("unlink-snap", fmt.Sprintf(i18n.G("Make snap %q (%s) unavailable to the system"), snapsup.Name(), snapst.Current))
	unlinkSnap.Set("snap-setup-task", stopSnapServices.ID())
	unlinkSnap.WaitFor(removeAliases)

	removeProfiles := st.NewTask("remove-profiles", fmt.Sprintf(i18n.G("Remove security profiles of snap %q"), snapsup.Name()))
	removeProfiles.Set("snap-setup-task", stopSnapServices.ID())
	removeProfiles.WaitFor(unlinkSnap)

	return state.NewTaskSet(stopSnapServices, removeAliases, unlinkSnap, removeProfiles), nil
}

// canDisable verifies that a snap can be deactivated.
func canDisable(si *snap.Info) bool {
	for _, importantSnapType := range []snap.Type{snap.TypeGadget, snap.TypeKernel, snap.TypeOS} {
		if importantSnapType == si.Type {
			return false
		}
	}

	return true
}

// canRemove verifies that a snap can be removed.
func canRemove(si *snap.Info, snapst *SnapState, removeAll bool) bool {
	// removing single revisions is generally allowed
	if !removeAll {
		return true
	}

	// required snaps cannot be removed
	if snapst.Required {
		return false
	}

	// TODO: use Required for these too

	// Gadget snaps should not be removed as they are a key
	// building block for Gadgets. Do not remove their last
	// revision left.
	if si.Type == snap.TypeGadget {
		return false
	}

	// Allow "ubuntu-core" removals here because we might have two
	// core snaps installed (ubuntu-core and core). Note that
	// ideally we would only allow the removal of "ubuntu-core" if
	// we know that "core" is installed too and if we are part of
	// the "ubuntu-core->core" transition. But this transition
	// starts automatically on startup so the window of a user
	// triggering this manually is very small.
	//
	// Once the ubuntu-core -> core transition has landed for some
	// time we can remove the two lines below.
	if si.Name() == "ubuntu-core" && si.Type == snap.TypeOS {
		return true
	}

	// You never want to remove a kernel or OS. Do not remove their
	// last revision left.
	if si.Type == snap.TypeKernel || si.Type == snap.TypeOS {
		return false
	}

	// TODO: on classic likely let remove core even if active if it's only snap left.

	// never remove anything that is used for booting
	if boot.InUse(si.Name(), si.Revision) {
		return false
	}

	return true
}

// Remove returns a set of tasks for removing snap.
// Note that the state must be locked by the caller.
func Remove(st *state.State, name string, revision snap.Revision) (*state.TaskSet, error) {
	var snapst SnapState
	err := Get(st, name, &snapst)
	if err != nil && err != state.ErrNoState {
		return nil, err
	}

	if !snapst.IsInstalled() {
		return nil, &snap.NotInstalledError{Snap: name, Rev: snap.R(0)}
	}

	if err := CheckChangeConflict(st, name, nil, nil); err != nil {
		return nil, err
	}

	active := snapst.Active
	var removeAll bool
	if revision.Unset() {
		revision = snapst.Current
		removeAll = true
	} else {
		if active {
			if revision == snapst.Current {
				msg := "cannot remove active revision %s of snap %q"
				if len(snapst.Sequence) > 1 {
					msg += " (revert first?)"
				}
				return nil, fmt.Errorf(msg, revision, name)
			}
			active = false
		}

		if !revisionInSequence(&snapst, revision) {
			return nil, &snap.NotInstalledError{Snap: name, Rev: revision}
		}

		removeAll = len(snapst.Sequence) == 1
	}

	info, err := Info(st, name, revision)
	if err != nil {
		return nil, err
	}

	// check if this is something that can be removed
	if !canRemove(info, &snapst, removeAll) {
		return nil, fmt.Errorf("snap %q is not removable", name)
	}

	// main/current SnapSetup
	snapsup := SnapSetup{
		SideInfo: &snap.SideInfo{
			RealName: name,
			Revision: revision,
		},
	}

	// trigger remove

	full := state.NewTaskSet()
	var chain *state.TaskSet

	addNext := func(ts *state.TaskSet) {
		if chain != nil {
			ts.WaitAll(chain)
		}
		full.AddAll(ts)
		chain = ts
	}

	var removeHook *state.Task
	// only run remove hook if uninstalling the snap completely
	if removeAll {
		removeHook = SetupRemoveHook(st, snapsup.Name())
	}

	if active { // unlink
		var prev *state.Task

		stopSnapServices := st.NewTask("stop-snap-services", fmt.Sprintf(i18n.G("Stop snap %q services"), name))
		stopSnapServices.Set("snap-setup", snapsup)
		stopSnapServices.Set("stop-reason", snap.StopReasonRemove)
		prev = stopSnapServices

		tasks := []*state.Task{stopSnapServices}
		if removeHook != nil {
			tasks = append(tasks, removeHook)
			removeHook.WaitFor(prev)
			prev = removeHook
		}

		removeAliases := st.NewTask("remove-aliases", fmt.Sprintf(i18n.G("Remove aliases for snap %q"), name))
		removeAliases.WaitFor(prev)
		removeAliases.Set("snap-setup-task", stopSnapServices.ID())

		unlink := st.NewTask("unlink-snap", fmt.Sprintf(i18n.G("Make snap %q unavailable to the system"), name))
		unlink.Set("snap-setup-task", stopSnapServices.ID())
		unlink.WaitFor(removeAliases)

		removeSecurity := st.NewTask("remove-profiles", fmt.Sprintf(i18n.G("Remove security profile for snap %q (%s)"), name, revision))
		removeSecurity.WaitFor(unlink)
		removeSecurity.Set("snap-setup-task", stopSnapServices.ID())

		tasks = append(tasks, removeAliases, unlink, removeSecurity)
		addNext(state.NewTaskSet(tasks...))
	} else if removeHook != nil {
		addNext(state.NewTaskSet(removeHook))
	}

	if removeAll {
		seq := snapst.Sequence
		for i := len(seq) - 1; i >= 0; i-- {
			si := seq[i]
			addNext(removeInactiveRevision(st, name, si.Revision))
		}

		discardConns := st.NewTask("discard-conns", fmt.Sprintf(i18n.G("Discard interface connections for snap %q (%s)"), name, revision))
		discardConns.Set("snap-setup", &SnapSetup{
			SideInfo: &snap.SideInfo{
				RealName: name,
			},
		})
		addNext(state.NewTaskSet(discardConns))
	} else {
		addNext(removeInactiveRevision(st, name, revision))
	}

	return full, nil
}

func removeInactiveRevision(st *state.State, name string, revision snap.Revision) *state.TaskSet {
	snapsup := SnapSetup{
		SideInfo: &snap.SideInfo{
			RealName: name,
			Revision: revision,
		},
	}

	clearData := st.NewTask("clear-snap", fmt.Sprintf(i18n.G("Remove data for snap %q (%s)"), name, revision))
	clearData.Set("snap-setup", snapsup)

	discardSnap := st.NewTask("discard-snap", fmt.Sprintf(i18n.G("Remove snap %q (%s) from the system"), name, revision))
	discardSnap.WaitFor(clearData)
	discardSnap.Set("snap-setup-task", clearData.ID())

	return state.NewTaskSet(clearData, discardSnap)
}

// RemoveMany removes everything from the given list of names.
// Note that the state must be locked by the caller.
func RemoveMany(st *state.State, names []string) ([]string, []*state.TaskSet, error) {
	removed := make([]string, 0, len(names))
	tasksets := make([]*state.TaskSet, 0, len(names))
	for _, name := range names {
		ts, err := Remove(st, name, snap.R(0))
		// FIXME: is this expected behavior?
		if _, ok := err.(*snap.NotInstalledError); ok {
			continue
		}
		if err != nil {
			return nil, nil, err
		}
		removed = append(removed, name)
		tasksets = append(tasksets, ts)
	}

	return removed, tasksets, nil
}

// Revert returns a set of tasks for reverting to the previous version of the snap.
// Note that the state must be locked by the caller.
func Revert(st *state.State, name string, flags Flags) (*state.TaskSet, error) {
	var snapst SnapState
	err := Get(st, name, &snapst)
	if err != nil && err != state.ErrNoState {
		return nil, err
	}

	pi := snapst.previousSideInfo()
	if pi == nil {
		return nil, fmt.Errorf("no revision to revert to")
	}

	return RevertToRevision(st, name, pi.Revision, flags)
}

func RevertToRevision(st *state.State, name string, rev snap.Revision, flags Flags) (*state.TaskSet, error) {
	var snapst SnapState
	err := Get(st, name, &snapst)
	if err != nil && err != state.ErrNoState {
		return nil, err
	}

	if snapst.Current == rev {
		return nil, fmt.Errorf("already on requested revision")
	}

	if !snapst.Active {
		return nil, fmt.Errorf("cannot revert inactive snaps")
	}
	i := snapst.LastIndex(rev)
	if i < 0 {
		return nil, fmt.Errorf("cannot find revision %s for snap %q", rev, name)
	}
	typ, err := snapst.Type()
	if err != nil {
		return nil, err
	}
	flags.Revert = true
	// TODO: make flags be per revision to avoid this logic (that
	//       leaves corner cases all over the place)
	if !(flags.JailMode || flags.DevMode || flags.Classic) {
		if snapst.Flags.DevMode {
			flags.DevMode = true
		}
		if snapst.Flags.JailMode {
			flags.JailMode = true
		}
		if snapst.Flags.Classic {
			flags.Classic = true
		}
	}
	snapsup := &SnapSetup{
		SideInfo: snapst.Sequence[i],
		Flags:    flags.ForSnapSetup(),
	}
	return doInstall(st, &snapst, snapsup, needsMaybeCore(typ))
}

// TransitionCore transitions from an old core snap name to a new core
// snap name. It is used for the ubuntu-core -> core transition (that
// is not just a rename because the two snaps have different snapIDs)
//
// Note that this function makes some assumptions like:
// - no aliases setup for both snaps
// - no data needs to be copied
// - all interfaces are absolutely identical on both new and old
// Do not use this as a general way to transition from snap A to snap B.
func TransitionCore(st *state.State, oldName, newName string) ([]*state.TaskSet, error) {
	var oldSnapst, newSnapst SnapState
	err := Get(st, oldName, &oldSnapst)
	if err != nil && err != state.ErrNoState {
		return nil, err
	}
	if !oldSnapst.IsInstalled() {
		return nil, fmt.Errorf("cannot transition snap %q: not installed", oldName)
	}

	var userID int
	newInfo, err := snapInfo(st, newName, oldSnapst.Channel, snap.R(0), userID)
	if err != nil {
		return nil, err
	}

	var all []*state.TaskSet
	// install new core (if not already installed)
	err = Get(st, newName, &newSnapst)
	if err != nil && err != state.ErrNoState {
		return nil, err
	}
	if !newSnapst.IsInstalled() {
		// start by instaling the new snap
		tsInst, err := doInstall(st, &newSnapst, &SnapSetup{
			Channel:      oldSnapst.Channel,
			DownloadInfo: &newInfo.DownloadInfo,
			SideInfo:     &newInfo.SideInfo,
		}, maybeCore)
		if err != nil {
			return nil, err
		}
		all = append(all, tsInst)
	}

	// then transition the interface connections over
	transIf := st.NewTask("transition-ubuntu-core", fmt.Sprintf(i18n.G("Transition security profiles from %q to %q"), oldName, newName))
	transIf.Set("old-name", oldName)
	transIf.Set("new-name", newName)
	if len(all) > 0 {
		transIf.WaitAll(all[0])
	}
	tsTrans := state.NewTaskSet(transIf)
	all = append(all, tsTrans)

	// FIXME: this is just here for the tests
	transIf.Set("snap-setup", &SnapSetup{
		SideInfo: &snap.SideInfo{
			RealName: oldName,
		},
	})

	// then remove the old snap
	tsRm, err := Remove(st, oldName, snap.R(0))
	if err != nil {
		return nil, err
	}
	tsRm.WaitFor(transIf)
	all = append(all, tsRm)

	return all, nil
}

// State/info accessors

// Installing returns whether there's an in-progress installation.
func Installing(st *state.State) bool {
	for _, task := range st.Tasks() {
		k := task.Kind()
		chg := task.Change()
		if k == "mount-snap" && chg != nil && !chg.Status().Ready() {
			return true
		}
	}
	return false
}

// Info returns the information about the snap with given name and revision.
// Works also for a mounted candidate snap in the process of being installed.
func Info(st *state.State, name string, revision snap.Revision) (*snap.Info, error) {
	var snapst SnapState
	err := Get(st, name, &snapst)
	if err == state.ErrNoState {
		return nil, &snap.NotInstalledError{Snap: name}
	}
	if err != nil {
		return nil, err
	}

	for i := len(snapst.Sequence) - 1; i >= 0; i-- {
		if si := snapst.Sequence[i]; si.Revision == revision {
			return readInfo(name, si)
		}
	}

	return nil, fmt.Errorf("cannot find snap %q at revision %s", name, revision.String())
}

// CurrentInfo returns the information about the current revision of a snap with the given name.
func CurrentInfo(st *state.State, name string) (*snap.Info, error) {
	var snapst SnapState
	err := Get(st, name, &snapst)
	if err != nil && err != state.ErrNoState {
		return nil, err
	}
	info, err := snapst.CurrentInfo()
	if err == ErrNoCurrent {
		return nil, &snap.NotInstalledError{Snap: name}
	}
	return info, err
}

// Get retrieves the SnapState of the given snap.
func Get(st *state.State, name string, snapst *SnapState) error {
	var snaps map[string]*json.RawMessage
	err := st.Get("snaps", &snaps)
	if err != nil {
		return err
	}
	raw, ok := snaps[name]
	if !ok {
		return state.ErrNoState
	}
	err = json.Unmarshal([]byte(*raw), &snapst)
	if err != nil {
		return fmt.Errorf("cannot unmarshal snap state: %v", err)
	}
	return nil
}

// All retrieves return a map from name to SnapState for all current snaps in the system state.
func All(st *state.State) (map[string]*SnapState, error) {
	// XXX: result is a map because sideloaded snaps carry no name
	// atm in their sideinfos
	var stateMap map[string]*SnapState
	if err := st.Get("snaps", &stateMap); err != nil && err != state.ErrNoState {
		return nil, err
	}
	curStates := make(map[string]*SnapState, len(stateMap))
	for snapName, snapst := range stateMap {
		curStates[snapName] = snapst
	}
	return curStates, nil
}

// NumSnaps returns the number of installed snaps.
func NumSnaps(st *state.State) (int, error) {
	var snaps map[string]*json.RawMessage
	if err := st.Get("snaps", &snaps); err != nil && err != state.ErrNoState {
		return -1, err
	}
	return len(snaps), nil
}

// Set sets the SnapState of the given snap, overwriting any earlier state.
func Set(st *state.State, name string, snapst *SnapState) {
	var snaps map[string]*json.RawMessage
	err := st.Get("snaps", &snaps)
	if err != nil && err != state.ErrNoState {
		panic("internal error: cannot unmarshal snaps state: " + err.Error())
	}
	if snaps == nil {
		snaps = make(map[string]*json.RawMessage)
	}
	if snapst == nil || (len(snapst.Sequence) == 0) {
		delete(snaps, name)
	} else {
		data, err := json.Marshal(snapst)
		if err != nil {
			panic("internal error: cannot marshal snap state: " + err.Error())
		}
		raw := json.RawMessage(data)
		snaps[name] = &raw
	}
	st.Set("snaps", snaps)
}

// ActiveInfos returns information about all active snaps.
func ActiveInfos(st *state.State) ([]*snap.Info, error) {
	var stateMap map[string]*SnapState
	var infos []*snap.Info
	if err := st.Get("snaps", &stateMap); err != nil && err != state.ErrNoState {
		return nil, err
	}
	for snapName, snapst := range stateMap {
		if !snapst.Active {
			continue
		}
		snapInfo, err := snapst.CurrentInfo()
		if err != nil {
			logger.Noticef("cannot retrieve info for snap %q: %s", snapName, err)
			continue
		}
		infos = append(infos, snapInfo)
	}
	return infos, nil
}

func infosForTypes(st *state.State, snapType snap.Type) ([]*snap.Info, error) {
	var stateMap map[string]*SnapState
	if err := st.Get("snaps", &stateMap); err != nil && err != state.ErrNoState {
		return nil, err
	}

	var res []*snap.Info
	for _, snapst := range stateMap {
		if !snapst.IsInstalled() {
			continue
		}
		typ, err := snapst.Type()
		if err != nil {
			return nil, err
		}
		if typ != snapType {
			continue
		}
		si, err := snapst.CurrentInfo()
		if err != nil {
			return nil, err
		}
		res = append(res, si)
	}

	if len(res) == 0 {
		return nil, state.ErrNoState
	}

	return res, nil
}

func infoForType(st *state.State, snapType snap.Type) (*snap.Info, error) {
	res, err := infosForTypes(st, snapType)
	if err != nil {
		return nil, err
	}
	return res[0], nil
}

// GadgetInfo finds the current gadget snap's info.
func GadgetInfo(st *state.State) (*snap.Info, error) {
	return infoForType(st, snap.TypeGadget)
}

// KernelInfo finds the current kernel snap's info.
func KernelInfo(st *state.State) (*snap.Info, error) {
	return infoForType(st, snap.TypeKernel)
}

// CoreInfo finds the current OS snap's info. If both
// "core" and "ubuntu-core" is installed then "core"
// is preferred. Different core names are not supported
// currently and will result in an error.
//
// Once enough time has passed and everyone transitioned
// from ubuntu-core to core we can simplify this again
// and make it the same as the above "KernelInfo".
func CoreInfo(st *state.State) (*snap.Info, error) {
	res, err := infosForTypes(st, snap.TypeOS)
	if err != nil {
		return nil, err
	}

	// a single core: just return it
	if len(res) == 1 {
		return res[0], nil
	}

	// some systems have two cores: ubuntu-core/core
	// we always return "core" in this case
	if len(res) == 2 {
		if res[0].Name() == defaultCoreSnapName && res[1].Name() == "ubuntu-core" {
			return res[0], nil
		}
		if res[0].Name() == "ubuntu-core" && res[1].Name() == defaultCoreSnapName {
			return res[1], nil
		}
		return nil, fmt.Errorf("unexpected cores %q and %q", res[0].Name(), res[1].Name())
	}

	return nil, fmt.Errorf("unexpected number of cores, got %d", len(res))
}

// ConfigDefaults returns the configuration defaults for the snap specified in the gadget. If gadget is absent or the snap has no snap-id it returns ErrNoState.
func ConfigDefaults(st *state.State, snapName string) (map[string]interface{}, error) {
	gadget, err := GadgetInfo(st)
	if err != nil {
		return nil, err
	}

	var snapst SnapState
	if err := Get(st, snapName, &snapst); err != nil {
		return nil, err
	}

	si := snapst.CurrentSideInfo()
	if si.SnapID == "" {
		return nil, state.ErrNoState
	}

	gadgetInfo, err := snap.ReadGadgetInfo(gadget, release.OnClassic)
	if err != nil {
		return nil, err
	}

	defaults, ok := gadgetInfo.Defaults[si.SnapID]
	if !ok {
		return nil, state.ErrNoState
	}

	return defaults, nil
}<|MERGE_RESOLUTION|>--- conflicted
+++ resolved
@@ -24,13 +24,10 @@
 	"encoding/json"
 	"fmt"
 	"reflect"
-<<<<<<< HEAD
+	"strings"
 	"time"
-=======
-	"strings"
 
 	"golang.org/x/net/context"
->>>>>>> 9c573837
 
 	"github.com/snapcore/snapd/boot"
 	"github.com/snapcore/snapd/dirs"
@@ -467,7 +464,6 @@
 	return nil
 }
 
-<<<<<<< HEAD
 // GuardCoreSetupProfilesPhase2 decides for a setup-profiles task that
 // could be a phase 2 security setup for core whether to proceed, wait
 // (via Retry) or there is nothing to do. Helper for ifacestate.
@@ -507,7 +503,8 @@
 		}
 	}
 	return true, nil
-=======
+}
+
 func contentAttr(attrer interfaces.Attrer) string {
 	var s string
 	err := attrer.Attr("content", &s)
@@ -573,7 +570,6 @@
 	}
 
 	return fmt.Errorf("cannot use experimental 'layouts' feature, set option 'experimental.layouts' to true and try again")
->>>>>>> 9c573837
 }
 
 // InstallPath returns a set of tasks for installing snap from a file path.
