project: snapd

environment:
    GOHOME: /home/gopath
    GOPATH: $GOHOME
    REUSE_PROJECT: "$(HOST: echo $REUSE_PROJECT)"
    PROJECT_PATH: $GOHOME/src/github.com/snapcore/snapd
    # /usr/lib/go-1.6/bin for trusty (needs to be last as we use
    # a different go in gccgo tests)
    PATH: $GOHOME/bin:/snap/bin:$PATH:/usr/lib/go-1.6/bin:/var/lib/snapd/snap/bin
    TESTSLIB: $PROJECT_PATH/tests/lib
    SNAPPY_TESTING: 1
    # we run the entire suite with re-exec on (the default) and modify
    # the core snap so that it contains our new code.  So we run new
    # snapd from the deb that re-execs into new snapd in core.  To
    # test purely from the deb, set "export SPREAD_SNAP_REEXEC=0"
    SNAP_REEXEC: "$(HOST: echo ${SPREAD_SNAP_REEXEC:-})"
    MODIFY_CORE_SNAP_FOR_REEXEC: "$(HOST: echo ${SPREAD_MODIFY_CORE_SNAP_FOR_REEXEC:-1})"
    SPREAD_STORE_USER: "$(HOST: echo $SPREAD_STORE_USER)"
    SPREAD_STORE_PASSWORD: "$(HOST: echo $SPREAD_STORE_PASSWORD)"
    SPREAD_STORE_EXPIRED_MACAROON: "$(HOST: echo $SPREAD_STORE_EXPIRED_MACAROON)"
    SPREAD_STORE_EXPIRED_DISCHARGE: "$(HOST: echo $SPREAD_STORE_EXPIRED_DISCHARGE)"
    SPREAD_DEBUG_EACH: "$(HOST: echo ${SPREAD_DEBUG_EACH:-1})"
    LANG: "$(echo ${LANG:-C.UTF-8})"
    LANGUAGE: "$(echo ${LANGUAGE:-en})"
    # important to ensure adhoc and linode/qemu behave the same
    SUDO_USER: ""
    SUDO_UID: ""
    TRUST_TEST_KEYS: "$(HOST: echo ${SPREAD_TRUST_TEST_KEYS:-true})"
    MANAGED_DEVICE: "false"
    CORE_CHANNEL: "$(HOST: echo ${SPREAD_CORE_CHANNEL:-edge})"
    KERNEL_CHANNEL: "$(HOST: echo ${SPREAD_KERNEL_CHANNEL:-edge})"
    GADGET_CHANNEL: "$(HOST: echo ${SPREAD_GADGET_CHANNEL:-edge})"
    REMOTE_STORE: "$(HOST: echo ${SPREAD_REMOTE_STORE:-production})"
    SNAPPY_USE_STAGING_STORE: "$(HOST: if [ $SPREAD_REMOTE_STORE = staging ]; then echo 1; else echo 0; fi)"
    DELTA_REF: 2.32.5
    DELTA_PREFIX: snapd-$DELTA_REF/
    SNAPD_PUBLISHED_VERSION: "$(HOST: echo $SPREAD_SNAPD_PUBLISHED_VERSION)"
    HTTP_PROXY: "$(HOST: echo $SPREAD_HTTP_PROXY)"
    HTTPS_PROXY: "$(HOST: echo $SPREAD_HTTPS_PROXY)"
    NO_PROXY: "127.0.0.1"
    NEW_CORE_CHANNEL: "$(HOST: echo $SPREAD_NEW_CORE_CHANNEL)"
    SRU_VALIDATION: "$(HOST: echo ${SPREAD_SRU_VALIDATION:-0})"
    PRE_CACHE_SNAPS: core ubuntu-core test-snapd-tools
    SKIP_REMOVE_SNAPS: "$(HOST: echo ${SKIP_REMOVE_SNAPS:-})"

backends:
    google:
        key: "$(HOST: echo $SPREAD_GOOGLE_KEY)"
        location: computeengine/us-east1-b
<<<<<<< HEAD
        systems:
            - ubuntu-16.04-64:
                workers: 8
            - ubuntu-16.04-32:
                workers: 6
            - ubuntu-14.04-64:
                workers: 6

            - ubuntu-core-16-64:
                image: ubuntu-16.04-64
                workers: 6

            - opensuse-42.2-64:
                image: opensuse-leap-42-2
                workers: 4
                manual: true
            - opensuse-42.3-64:
                image: opensuse-cloud/opensuse-leap-42-3-v20180116
                workers: 4

    linode:
        key: "$(HOST: echo $SPREAD_LINODE_KEY)"
        plan: 4GB
        location: Fremont
        halt-timeout: 2h
        environment:
            # Using proxy can help to accelerate testing in local conditions
            # but it is unlikely anyone has a proxy that is addressable from
            # Linode network. As such, don't honor host's SPREAD_HTTP_PROXY
            # that was set globally above.
            HTTP_PROXY: null
            HTTPS_PROXY: null
        systems:
=======
        systems:
            - ubuntu-14.04-64:
                workers: 6
            - ubuntu-16.04-32:
                workers: 6
            - ubuntu-16.04-64:
                workers: 8
            - ubuntu-18.04-64:
                workers: 6

            - ubuntu-core-16-64:
                image: ubuntu-16.04-64
                workers: 6

>>>>>>> a1578d12
            - debian-9-64:
                workers: 6
            - debian-sid-64:
                workers: 6
                manual: true

            - fedora-26-64:
                workers: 4
                manual: true
            - fedora-27-64:
                image: fedora-27-64-selinux-permissive
                workers: 4

            - opensuse-42.2-64:
                image: opensuse-leap-42-2
                workers: 4
                manual: true
            - opensuse-42.3-64:
                image: opensuse-cloud/opensuse-leap-42-3-v20180116
                workers: 4
            - arch-linux-64:
                workers: 4

    google-sru:
        type: google
        key: "$(HOST: echo $SPREAD_GOOGLE_KEY)"
        location: computeengine/us-east1-b
        systems:
            - ubuntu-14.04-64:
                workers: 4
            - ubuntu-16.04-64:
                workers: 4
            - ubuntu-18.04-64:
                workers: 4

    linode:
        key: "$(HOST: echo $SPREAD_LINODE_KEY)"
        plan: 4GB
        location: Fremont
        halt-timeout: 2h
        environment:
            # Using proxy can help to accelerate testing in local conditions
            # but it is unlikely anyone has a proxy that is addressable from
            # Linode network. As such, don't honor host's SPREAD_HTTP_PROXY
            # that was set globally above.
            HTTP_PROXY: null
            HTTPS_PROXY: null
        systems:
            - fedora-25-64:
                workers: 4
                manual: true

    qemu:
        systems:
            - ubuntu-14.04-32:
                username: ubuntu
                password: ubuntu
            - ubuntu-14.04-64:
                username: ubuntu
                password: ubuntu
            - ubuntu-16.04-32:
                username: ubuntu
                password: ubuntu
            - ubuntu-16.04-64:
                username: ubuntu
                password: ubuntu
            - ubuntu-core-16-64:
                image: ubuntu-16.04-64
                username: ubuntu
                password: ubuntu
            - ubuntu-17.10-64:
                username: ubuntu
                password: ubuntu
            - ubuntu-18.04-64:
                username: ubuntu
                password: ubuntu
            - ubuntu-18.04-32:
                username: ubuntu
                password: ubuntu
            - ubuntu-18.10-64:
                username: ubuntu
                password: ubuntu
            - ubuntu-18.10-32:
                username: ubuntu
                password: ubuntu
            - debian-sid-64:
                username: debian
                password: debian
            - debian-9-64:
                username: debian
                password: debian
            - debian-sid-64:
                username: debian
                password: debian
            - fedora-26-64:
                username: fedora
                password: fedora
            - fedora-27-64:
                username: fedora
                password: fedora
    autopkgtest:
        type: adhoc
        allocate: |
            echo "Allocating ad-hoc $SPREAD_SYSTEM"
            if [ -z "${ADT_ARTIFACTS}" ]; then
                FATAL "adhoc only works inside autopkgtest"
                exit 1
            fi
            echo 'ubuntu ALL=(ALL) NOPASSWD:ALL' > /etc/sudoers.d/99-spread-users
            ADDRESS localhost:22
        discard: |
            echo "Discarding ad-hoc $SPREAD_SYSTEM"
        systems:
            # Trusty
            - ubuntu-14.04-amd64:
                username: ubuntu
                password: ubuntu
            - ubuntu-14.04-i386:
                username: ubuntu
                password: ubuntu
            # Xenial
            - ubuntu-16.04-amd64:
                username: ubuntu
                password: ubuntu
            - ubuntu-16.04-i386:
                username: ubuntu
                password: ubuntu
            - ubuntu-16.04-ppc64el:
                username: ubuntu
                password: ubuntu
            - ubuntu-16.04-armhf:
                username: ubuntu
                password: ubuntu
            - ubuntu-16.04-s390x:
                username: ubuntu
                password: ubuntu
            # Artful
            - ubuntu-17.10-amd64:
                username: ubuntu
                password: ubuntu
            - ubuntu-17.10-i386:
                username: ubuntu
                password: ubuntu
            - ubuntu-17.10-ppc64el:
                username: ubuntu
                password: ubuntu
            - ubuntu-17.10-armhf:
                username: ubuntu
                password: ubuntu
            - ubuntu-17.10-s390x:
                username: ubuntu
                password: ubuntu
            # Bionic
            - ubuntu-18.04-amd64:
                username: ubuntu
                password: ubuntu
            - ubuntu-18.04-i386:
                username: ubuntu
                password: ubuntu
            - ubuntu-18.04-ppc64el:
                username: ubuntu
                password: ubuntu
            - ubuntu-18.04-armhf:
                username: ubuntu
                password: ubuntu
            - ubuntu-18.04-s390x:
                username: ubuntu
                password: ubuntu
            - ubuntu-18.04-arm64:
                username: ubuntu
                password: ubuntu
            # Cosmic
            - ubuntu-18.10-amd64:
                username: ubuntu
                password: ubuntu
            - ubuntu-18.10-i386:
                username: ubuntu
                password: ubuntu
            - ubuntu-18.10-ppc64el:
                username: ubuntu
                password: ubuntu
            - ubuntu-18.10-armhf:
                username: ubuntu
                password: ubuntu
            - ubuntu-18.10-s390x:
                username: ubuntu
                password: ubuntu
            - ubuntu-18.10-arm64:
                username: ubuntu
                password: ubuntu
    external:
        type: adhoc
        environment:
            SPREAD_EXTERNAL_ADDRESS: "$(HOST: echo ${SPREAD_EXTERNAL_ADDRESS:-localhost:8022})"
            MANAGED_DEVICE: "true"
            TRUST_TEST_KEYS: "false"
        allocate: |
            ADDRESS $SPREAD_EXTERNAL_ADDRESS
        systems:
            - ubuntu-core-16-64:
                username: test
                password: ubuntu
            - ubuntu-core-16-32:
                username: test
                password: ubuntu
            - ubuntu-core-16-arm-64:
                username: test
                password: ubuntu
            - ubuntu-core-16-arm-32:
                username: test
                password: ubuntu

path: /home/gopath/src/github.com/snapcore/snapd

exclude:
    - .git
    - cmd/snap/snap
    - cmd/snapd/snapd
    - cmd/snapctl/snapctl
    - cmd/snap-exec/snap-exec
    - "*.o"
    - "*.a"


debug-each: |
    if [ "$SPREAD_DEBUG_EACH" = 1 ]; then
        echo '# journal messages for snapd'
        journalctl -u snapd
        echo '# apparmor denials '
        dmesg --ctime | grep DENIED || true
        echo '# seccomp denials (kills) '
        dmesg --ctime | grep type=1326 || true
        echo '# snap interfaces'
        snap interfaces || true
    fi

rename:
    # Move content into a directory, so that deltas computed by repack benefit
    # from the content looking similar to codeload.github.com.
    - s,^,$DELTA_PREFIX,S

repack: |
    # For Linode, compute a delta based on a known git reference that can be
    # obtained directly from GitHub. There's nothing special about that reference,
    # other than it will often be in the local repository's history already.
    # The more recent the reference, the smaller the delta.
    if ! echo "$SPREAD_BACKENDS" | grep linode; then
        cat <&3 >&4
    elif ! git show-ref "$DELTA_REF" > /dev/null; then
        cat <&3 >&4
    else
        trap "rm -f delta-ref.tar current.delta" EXIT
        git archive -o delta-ref.tar --format=tar --prefix="$DELTA_PREFIX" "$DELTA_REF"
        xdelta3 -s delta-ref.tar <&3 > current.delta
        tar c current.delta >&4
    fi

kill-timeout: 20m

prepare: |
    # NOTE: This part of the code needs to be in spread.yaml as it runs before
    # the rest of the source code (including the tests/lib directory) is
    # around. The purpose of this code is to fix some connectivity issues and
    # then apply the delta of the git repository.

    # apt update is hanging on security.ubuntu.com with IPv6, prefer IPv4 over IPv6
    cat <<EOF > gai.conf
    precedence  ::1/128       50
    precedence  ::/0          40
    precedence  2002::/16     30
    precedence ::/96          20
    precedence ::ffff:0:0/96 100
    EOF
    if ! mv gai.conf /etc/gai.conf; then
        echo "/etc/gai.conf is not writable, ubuntu-core system? apt update won't be affected in that case"
        rm -f gai.conf
    fi

    if [[ "$SPREAD_SYSTEM" == fedora-* ]]; then
        # The Fedora archive mirror seems to be unreliable.
        # Switch to the main archive by commenting out metalink and uncommenting
        # baseurl with a tweak to go to dl.fedoraproject.org which doens't redirect
        # to mirrors again.
        #
        # https://forum.snapcraft.io/t/issues-with-the-fedora-mirror-network/3489/
        sed -i -s -E -e 's@^#?baseurl=http://download.fedoraproject.org/@baseurl=http://dl.fedoraproject.org/@g' -e 's@^metalink=@#metalink@g' /etc/yum.repos.d/fedora*.repo
        dnf --refresh -y makecache
    fi
    # Unpack delta, or move content out of the prefixed directory (see rename and repack above).
    # (needs to be in spread.yaml directly because there's nothing else on the filesystem yet)
    if [ -f current.delta ]; then
        tf=$(mktemp)
        # NOTE: We can't use tests/lib/pkgdb.sh here as it doesn't exist at
        # this time when none of the test files is yet in place.
        case "$SPREAD_SYSTEM" in
            ubuntu-*|debian-*)
                apt-get update >& "$tf" || ( cat "$tf"; exit 1 )
                apt-get install -y xdelta3 curl >& "$tf" || ( cat "$tf"; exit 1 )
                ;;
            fedora-*)
                dnf install --refresh -y xdelta curl &> "$tf" || (cat "$tf"; exit 1)
                ;;
            opensuse-*)
                zypper -q --gpg-auto-import-keys refresh
                zypper -q install -y xdelta3 curl &> "$tf" || (cat "$tf"; exit 1)
                ;;
            arch-*)
                # NOTE: we ought to do pacman -Syu, but this may update the
                # kernel which we will not detect at this stage and fail to
                # reboot; actual distro upgrade is done later in prepare
                pacman -Sy --noconfirm xdelta3 curl &> "$tf" || (cat "$tf"; exit 1)
                ;;
        esac
        rm -f "$tf"
        curl -sS -o - "https://codeload.github.com/snapcore/snapd/tar.gz/$DELTA_REF" | gunzip > delta-ref.tar
        xdelta3 -q -d -s delta-ref.tar current.delta | tar x --strip-components=1
        rm -f delta-ref.tar current.delta
    elif [ -d "$DELTA_PREFIX" ]; then
        find "$DELTA_PREFIX" -mindepth 1 -maxdepth 1 -exec mv {} . \;
        rmdir "$DELTA_PREFIX"
    fi

    # Take the MATCH and REBOOT functions from spread and allow our shell scripts to use them.
    type MATCH | tail -n +2 > "$TESTSLIB"/spread-funcs.sh
    type REBOOT | tail -n +2 >> "$TESTSLIB"/spread-funcs.sh

    # NOTE: At this stage the source tree is available and no more special
    # considerations apply.
    "$TESTSLIB"/prepare-restore.sh --prepare-project
prepare-each: |
    "$TESTSLIB"/prepare-restore.sh --prepare-project-each
restore: |
    "$TESTSLIB"/prepare-restore.sh --restore-project
restore-each: |
    "$TESTSLIB"/prepare-restore.sh --restore-project-each
    # XXX: something is hosing the filesystem so look for signs of that
    ! grep -F "//deleted /etc" /proc/self/mountinfo

suites:
    tests/main/:
        summary: Full-system tests for snapd
        prepare: |
            "$TESTSLIB"/prepare-restore.sh --prepare-suite
        prepare-each: |
            "$TESTSLIB"/prepare-restore.sh --prepare-suite-each
        restore-each: |
            "$TESTSLIB"/prepare-restore.sh --restore-suite-each
        restore: |
            "$TESTSLIB"/prepare-restore.sh --restore-suite
    tests/completion/:
        summary: completion tests
        # ppc64el disabled because of https://bugs.launchpad.net/snappy/+bug/1655594
        systems: [-ubuntu-core-*, -ubuntu-*-ppc64el]
        prepare: |
            "$TESTSLIB"/prepare-restore.sh --prepare-suite
        prepare-each: |
            "$TESTSLIB"/prepare-restore.sh --prepare-suite-each
        restore-each: |
            "$TESTSLIB"/prepare-restore.sh --restore-suite-each
        restore: |
            "$TESTSLIB"/prepare-restore.sh --restore-suite
        environment:
          _/plain: _
          _/plain_plusdirs: _
          _/funky: _
          _/files: _
          # dirs fails on indirection because of (mis)handling of trailing
          # slashes. This might be configuration-dependent.
          # _/dirs: _
          _/hosts: _
          _/hosts_n_dirs: _
          # twisted fails in travis (but not regular spread).
          # _/twisted: _
          _/func: _
          _/funkyfunc: _

    tests/regression/:
        summary: Regression tests for snapd
        prepare: |
            "$TESTSLIB"/prepare-restore.sh --prepare-suite
        prepare-each: |
            "$TESTSLIB"/prepare-restore.sh --prepare-suite-each
        restore-each: |
            "$TESTSLIB"/prepare-restore.sh --restore-suite-each
        restore: |
            "$TESTSLIB"/prepare-restore.sh --restore-suite

    tests/upgrade/:
        summary: Tests for snapd upgrade
        # Test cases are not yet ported to openSUSE that is why we keep
        # it disabled. A later PR will enable most tests and
        # drop this blacklist.
        systems: [-ubuntu-core-16-*, -opensuse-*]
        # autopkgtest runs against localhost which causes problems with
        # this test prepare
        backends: [-autopkgtest]
        restore: |
            if [ "$REMOTE_STORE" = staging ]; then
                echo "skip upgrade tests while talking to the staging store"
                exit 0
            fi
        restore-each: |
            if [ "$REMOTE_STORE" = staging ]; then
                echo "skip upgrade tests while talking to the staging store"
                exit 0
            fi
            #shellcheck source=tests/lib/pkgdb.sh
            . $TESTSLIB/pkgdb.sh
            distro_purge_package snapd
            distro_purge_package snapd-xdg-open || true

    tests/unit/:
        summary: Suite to run unit tests (non-go and different go runtimes)
        # Test cases are not yet ported to Fedora/openSUSE/Arch that is why
        # we keep them disabled. A later PR will enable most tests and
        # drop this blacklist.
        systems: [-ubuntu-core-16-*, -fedora-*, -opensuse-*, -arch-*]
        # unittests are run as part of the autopkgtest build already
        backends: [-autopkgtest]
        environment:
            # env vars required for coverage reporting from a spread task
            TRAVIS_BUILD_NUMBER: "$(HOST: echo $TRAVIS_BUILD_NUMBER)"
            TRAVIS_BRANCH: "$(HOST: echo $TRAVIS_BRANCH)"
            TRAVIS_COMMIT: "$(HOST: echo $TRAVIS_COMMIT)"
            TRAVIS_JOB_NUMBER: "$(HOST: echo $TRAVIS_JOB_NUMBER)"
            TRAVIS_PULL_REQUEST: "$(HOST: echo $TRAVIS_PULL_REQUEST)"
            TRAVIS_JOB_ID: "$(HOST: echo $TRAVIS_JOB_ID)"
            TRAVIS_REPO_SLUG: "$(HOST: echo $TRAVIS_REPO_SLUG)"
            TRAVIS_TAG: "$(HOST: echo $TRAVIS_TAG)"
            COVERMODE: "$(HOST: echo $COVERMODE)"
        prepare: |
            #shellcheck source=tests/lib/prepare.sh
            . $TESTSLIB/prepare.sh
            prepare_classic
        prepare-each: |
            "$TESTSLIB"/reset.sh --reuse-core
            #shellcheck source=tests/lib/prepare.sh
            . $TESTSLIB/prepare.sh
            prepare_each_classic
        restore: |
            "$TESTSLIB"/reset.sh --store
            #shellcheck source=tests/lib/pkgdb.sh
            . $TESTSLIB/pkgdb.sh

            distro_purge_package snapd
            case "$SPREAD_SYSTEM" in
                arch-*)
                    # there is no snap-confine and ubuntu-core-launcher
                    # in Arch
                    ;;
                *)
                    distro_purge_package snap-confine ubuntu-core-launcher
                    ;;
            esac

    tests/nightly/:
        summary: Suite for nightly, expensive, tests
        manual: true
        # Test cases are not yet ported to Fedora/openSUSE/Arch that is why
        # we keep them disabled. A later PR will enable most tests and
        # drop this blacklist.
        systems: [-fedora-*, -opensuse-*, -arch-*]
        prepare: |
            #shellcheck source=tests/lib/prepare.sh
            . "$TESTSLIB"/prepare.sh
            if [[ "$SPREAD_SYSTEM" == ubuntu-core-16-* ]]; then
                prepare_all_snap
            else
                prepare_classic
            fi
        prepare-each: |
            #shellcheck source=tests/lib/reset.sh
            "$TESTSLIB"/reset.sh --reuse-core
        restore: |
            #shellcheck source=tests/lib/reset.sh
            "$TESTSLIB"/reset.sh
            if [[ "$SPREAD_SYSTEM" != ubuntu-core-16-* ]]; then
                #shellcheck source=tests/lib/pkgdb.sh
                . "$TESTSLIB"/pkgdb.sh
                distro_purge_package snapd
            fi

    tests/nested/:
        summary: Tests for nested images
        # Test cases are not yet ported to Fedora/openSUSE that is why
        # we keep them disabled. A later PR will enable most tests and
        # drop this blacklist.
        systems: [-fedora-*, -opensuse-*]
        environment:
            NESTED_ARCH: "$(HOST: echo ${SPREAD_NESTED_ARCH:-amd64})"
            CORE_REFRESH_CHANNEL: "$(HOST: echo ${SPREAD_CORE_REFRESH_CHANNEL:-candidate})"
        halt-timeout: 2h
        kill-timeout: 2h
        manual: true
        prepare: |
            #shellcheck source=tests/lib/pkgdb.sh
            . $TESTSLIB/pkgdb.sh
            distro_update_package_db
            distro_install_package snapd qemu genisoimage sshpass
            snap install --classic --beta ubuntu-image
        restore: |
            #shellcheck source=tests/lib/pkgdb.sh
            . $TESTSLIB/pkgdb.sh
            distro_purge_package qemu genisoimage sshpass
            snap remove ubuntu-image

# vim:ts=4:sw=4:et<|MERGE_RESOLUTION|>--- conflicted
+++ resolved
@@ -48,41 +48,6 @@
     google:
         key: "$(HOST: echo $SPREAD_GOOGLE_KEY)"
         location: computeengine/us-east1-b
-<<<<<<< HEAD
-        systems:
-            - ubuntu-16.04-64:
-                workers: 8
-            - ubuntu-16.04-32:
-                workers: 6
-            - ubuntu-14.04-64:
-                workers: 6
-
-            - ubuntu-core-16-64:
-                image: ubuntu-16.04-64
-                workers: 6
-
-            - opensuse-42.2-64:
-                image: opensuse-leap-42-2
-                workers: 4
-                manual: true
-            - opensuse-42.3-64:
-                image: opensuse-cloud/opensuse-leap-42-3-v20180116
-                workers: 4
-
-    linode:
-        key: "$(HOST: echo $SPREAD_LINODE_KEY)"
-        plan: 4GB
-        location: Fremont
-        halt-timeout: 2h
-        environment:
-            # Using proxy can help to accelerate testing in local conditions
-            # but it is unlikely anyone has a proxy that is addressable from
-            # Linode network. As such, don't honor host's SPREAD_HTTP_PROXY
-            # that was set globally above.
-            HTTP_PROXY: null
-            HTTPS_PROXY: null
-        systems:
-=======
         systems:
             - ubuntu-14.04-64:
                 workers: 6
@@ -97,7 +62,6 @@
                 image: ubuntu-16.04-64
                 workers: 6
 
->>>>>>> a1578d12
             - debian-9-64:
                 workers: 6
             - debian-sid-64:
