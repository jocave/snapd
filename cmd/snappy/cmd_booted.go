// -*- Mode: Go; indent-tabs-mode: t -*-

/*
 * Copyright (C) 2014-2015 Canonical Ltd
 *
 * This program is free software: you can redistribute it and/or modify
 * it under the terms of the GNU General Public License version 3 as
 * published by the Free Software Foundation.
 *
 * This program is distributed in the hope that it will be useful,
 * but WITHOUT ANY WARRANTY; without even the implied warranty of
 * MERCHANTABILITY or FITNESS FOR A PARTICULAR PURPOSE.  See the
 * GNU General Public License for more details.
 *
 * You should have received a copy of the GNU General Public License
 * along with this program.  If not, see <http://www.gnu.org/licenses/>.
 *
 */

package main

import (
	"fmt"

	"github.com/ubuntu-core/snappy/logger"
	"github.com/ubuntu-core/snappy/partition"
	"github.com/ubuntu-core/snappy/snappy"
)

type cmdBooted struct {
}

func init() {
	_, err := parser.AddCommand("booted",
		"internal",
		"internal",
		&cmdBooted{})
	if err != nil {
		logger.Panicf("Unable to booted: %v", err)
	}
}

func (x *cmdBooted) Execute(args []string) error {
	return withMutexAndRetry(x.doBooted)
}

func (x *cmdBooted) doBooted() error {
	bootloader, err := partition.FindBootloader()
	if err != nil {
		return fmt.Errorf("can not mark boot successful: %s", err)
	}

<<<<<<< HEAD
	return partition.MarkBootSuccessful(bootloader)
=======
	if err := partition.MarkBootSuccessful(bootloader); err != nil {
		return err
	}

	return snappy.SyncBoot()
>>>>>>> 9fae71b3
}<|MERGE_RESOLUTION|>--- conflicted
+++ resolved
@@ -50,13 +50,9 @@
 		return fmt.Errorf("can not mark boot successful: %s", err)
 	}
 
-<<<<<<< HEAD
-	return partition.MarkBootSuccessful(bootloader)
-=======
 	if err := partition.MarkBootSuccessful(bootloader); err != nil {
 		return err
 	}
 
 	return snappy.SyncBoot()
->>>>>>> 9fae71b3
 }