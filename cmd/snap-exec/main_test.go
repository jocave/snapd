// -*- Mode: Go; indent-tabs-mode: t -*-
// +build !integrationcoverage

/*
 * Copyright (C) 2016 Canonical Ltd
 *
 * This program is free software: you can redistribute it and/or modify
 * it under the terms of the GNU General Public License version 3 as
 * published by the Free Software Foundation.
 *
 * This program is distributed in the hope that it will be useful,
 * but WITHOUT ANY WARRANTY; without even the implied warranty of
 * MERCHANTABILITY or FITNESS FOR A PARTICULAR PURPOSE.  See the
 * GNU General Public License for more details.
 *
 * You should have received a copy of the GNU General Public License
 * along with this program.  If not, see <http://www.gnu.org/licenses/>.
 *
 */

package main

import (
	"fmt"
	"os"
	"syscall"
	"testing"

	. "gopkg.in/check.v1"

	"github.com/snapcore/snapd/dirs"
	"github.com/snapcore/snapd/snap"
	"github.com/snapcore/snapd/snap/snaptest"
	"github.com/snapcore/snapd/testutil"
)

// Hook up check.v1 into the "go test" runner
func Test(t *testing.T) { TestingT(t) }

type snapExecSuite struct {
}

var _ = Suite(&snapExecSuite{})

func (s *snapExecSuite) SetUpTest(c *C) {
	syscallExec = syscall.Exec
<<<<<<< HEAD
=======
	dirs.SetRootDir("/")
>>>>>>> 6fbd3880
}

var mockYaml = []byte(`name: snapname
version: 1.0
apps:
 app:
  command: run-app
  stop-command: stop-app
  post-stop-command: post-stop-app
  environment:
   LD_LIBRARY_PATH: /some/path
 nostop:
  command: nostop
`)

func (s *snapExecSuite) TestFindCommand(c *C) {
	info, err := snap.InfoFromSnapYaml(mockYaml)
	c.Assert(err, IsNil)

	for _, t := range []struct {
		cmd      string
		expected string
	}{
		{cmd: "", expected: "run-app"},
		{cmd: "stop", expected: "stop-app"},
		{cmd: "post-stop", expected: "post-stop-app"},
	} {
		cmd, err := findCommand(info.Apps["app"], t.cmd)
		c.Check(err, IsNil)
		c.Check(cmd, Equals, t.expected)
	}
}

func (s *snapExecSuite) TestFindCommandInvalidCommand(c *C) {
	info, err := snap.InfoFromSnapYaml(mockYaml)
	c.Assert(err, IsNil)

	_, err = findCommand(info.Apps["app"], "xxx")
	c.Check(err, ErrorMatches, `cannot use "xxx" command`)
}

func (s *snapExecSuite) TestFindCommandNoCommand(c *C) {
	info, err := snap.InfoFromSnapYaml(mockYaml)
	c.Assert(err, IsNil)

	_, err = findCommand(info.Apps["nostop"], "stop")
	c.Check(err, ErrorMatches, `no "stop" command found for "nostop"`)
}

func (s *snapExecSuite) TestSnapLaunchIntegration(c *C) {
	os.Setenv("SNAP_REVISION", "42")

	dirs.SetRootDir(c.MkDir())
	snaptest.MockSnap(c, string(mockYaml), &snap.SideInfo{
		Revision: snap.R(os.Getenv("SNAP_REVISION")),
	})

	execArgv0 := ""
	execArgs := []string{}
	execEnv := []string{}
	syscallExec = func(argv0 string, argv []string, env []string) error {
		execArgv0 = argv0
		execArgs = argv
		execEnv = env
		return nil
	}

	err := snapLaunch("snapname.app", "stop", []string{"arg1", "arg2"})
	c.Assert(err, IsNil)
	c.Check(execArgv0, Equals, fmt.Sprintf("%s/snapname/42/stop-app", dirs.SnapSnapsDir))
	c.Check(execArgs, DeepEquals, []string{"arg1", "arg2"})
	c.Check(execEnv, testutil.Contains, "LD_LIBRARY_PATH=/some/path\n")
}

func (s *snapExecSuite) TestSplitSnapApp(c *C) {
	for _, t := range []struct {
		in  string
		out []string
	}{
		// normal cases
		{"foo.bar", []string{"foo", "bar"}},
		{"foo.bar.baz", []string{"foo", "bar.baz"}},
		// special case, snapName == appName
		{"foo", []string{"foo", "foo"}},
	} {
		snap, app := splitSnapApp(t.in)
		c.Check([]string{snap, app}, DeepEquals, t.out)
	}
}<|MERGE_RESOLUTION|>--- conflicted
+++ resolved
@@ -44,10 +44,7 @@
 
 func (s *snapExecSuite) SetUpTest(c *C) {
 	syscallExec = syscall.Exec
-<<<<<<< HEAD
-=======
 	dirs.SetRootDir("/")
->>>>>>> 6fbd3880
 }
 
 var mockYaml = []byte(`name: snapname
