--- conflicted
+++ resolved
@@ -130,25 +130,12 @@
 	}
 }
 
-var missingLoginHelp = "error: access denied (snap login --help).\n"
+var missingLoginHelp = "access denied (snap login --help)."
 
 func main() {
 	if err := run(); err != nil {
-<<<<<<< HEAD
-		if e, ok := err.(*flags.Error); ok && e.Type == flags.ErrHelp {
-			fmt.Fprintf(Stdout, "%v\n", err)
-			os.Exit(0)
-		} else if e, ok := err.(*client.Error); ok && e.StatusCode == 401 && e.Kind == client.ErrorKindLoginRequired {
-			fmt.Fprintf(Stderr, missingLoginHelp)
-			os.Exit(1)
-		} else {
-			fmt.Fprintf(Stderr, "error: %v\n", err)
-			os.Exit(1)
-		}
-=======
 		fmt.Fprintf(Stderr, "error: %v\n", err)
 		os.Exit(1)
->>>>>>> 617d88f9
 	}
 }
 
@@ -164,6 +151,9 @@
 			return nil
 
 		}
+		if e, ok := err.(*client.Error); ok && e.StatusCode == 401 && e.Kind == client.ErrorKindLoginRequired {
+			return fmt.Errorf(missingLoginHelp)
+		}
 	}
 
 	return err
